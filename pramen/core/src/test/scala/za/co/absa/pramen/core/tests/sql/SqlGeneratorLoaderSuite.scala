/*
 * Copyright 2022 ABSA Group Limited
 *
 * Licensed under the Apache License, Version 2.0 (the "License");
 * you may not use this file except in compliance with the License.
 * You may obtain a copy of the License at
 *
 *     http://www.apache.org/licenses/LICENSE-2.0
 *
 * Unless required by applicable law or agreed to in writing, software
 * distributed under the License is distributed on an "AS IS" BASIS,
 * WITHOUT WARRANTIES OR CONDITIONS OF ANY KIND, either express or implied.
 * See the License for the specific language governing permissions and
 * limitations under the License.
 */

package za.co.absa.pramen.core.tests.sql

import org.scalatest.wordspec.AnyWordSpec
import za.co.absa.pramen.api.sql.{QuotingPolicy, SqlColumnType, SqlGeneratorBase}
import za.co.absa.pramen.core.fixtures.RelationalDbFixture
import za.co.absa.pramen.core.mocks.{DummySqlConfigFactory, SqlGeneratorDummy}
import za.co.absa.pramen.core.samples.RdbExampleTable
import za.co.absa.pramen.core.sql._

import java.time.LocalDate

class SqlGeneratorLoaderSuite extends AnyWordSpec with RelationalDbFixture {

  import za.co.absa.pramen.core.sql.SqlGeneratorLoader._

  private val sqlConfigDate = DummySqlConfigFactory.getDummyConfig(infoDateType = SqlColumnType.DATE, infoDateColumn = "D")
  private val sqlConfigEscape = DummySqlConfigFactory.getDummyConfig(infoDateColumn = "Info date", identifierQuotingPolicy = QuotingPolicy.Always)
  private val sqlConfigDateTime = DummySqlConfigFactory.getDummyConfig(infoDateType = SqlColumnType.DATETIME, infoDateColumn = "D")
  private val sqlConfigString = DummySqlConfigFactory.getDummyConfig(infoDateType = SqlColumnType.STRING, infoDateColumn = "D")
  private val sqlConfigNumber = DummySqlConfigFactory.getDummyConfig(infoDateType = SqlColumnType.NUMBER, infoDateColumn = "D", dateFormatApp = "yyyyMMdd")
  private val columns = Seq("A", "D", "Column with spaces")

  private val date1 = LocalDate.of(2020, 8, 17)
  private val date2 = LocalDate.of(2020, 8, 30)

  override protected def beforeAll(): Unit = {
    super.beforeAll()
    RdbExampleTable.Company.initTable(getConnection)
  }

  override protected def afterAll(): Unit = {
    RdbExampleTable.Company.dropTable(getConnection)
    super.afterAll()
  }

  "loadSqlGenerator" should {
    "return an Oracle SQL generator" in {
      assert(getSqlGenerator("oracle.jdbc.OracleDriver", sqlConfigDate).isInstanceOf[SqlGeneratorOracle])
    }

    "return a Microsoft SQL generator" in {
      assert(getSqlGenerator("net.sourceforge.jtds.jdbc.Driver", sqlConfigDate).isInstanceOf[SqlGeneratorMicrosoft])
      assert(getSqlGenerator("com.microsoft.sqlserver.jdbc.SQLServerDriver", sqlConfigDate).isInstanceOf[SqlGeneratorMicrosoft])
    }

    "return a generic SQL generator" in {
      assert(getSqlGenerator("unknown", sqlConfigDate).isInstanceOf[SqlGeneratorGeneric])
    }

    "return from a class" in {
      val sqlConfig = sqlConfigDate.copy(sqlGeneratorClass = Some("za.co.absa.pramen.core.mocks.SqlGeneratorDummy"))
      val generator = getSqlGenerator("unknown", sqlConfig)

      assert(generator.isInstanceOf[SqlGeneratorDummy])
      assert(generator.asInstanceOf[SqlGeneratorDummy].getSqlConfig == sqlConfig)
    }
  }

<<<<<<< HEAD
=======
  "Oracle SQL generator" should {
    val gen = getSqlGenerator("oracle.jdbc.OracleDriver", sqlConfigDate)
    val genStr = getSqlGenerator("oracle.jdbc.OracleDriver", sqlConfigString)
    val genNum = getSqlGenerator("oracle.jdbc.OracleDriver", sqlConfigNumber)
    val genDateTime = getSqlGenerator("oracle.jdbc.OracleDriver", sqlConfigDateTime)
    val genEscaped = getSqlGenerator("oracle.jdbc.OracleDriver", sqlConfigEscape)

    "generate count queries without date ranges" in {
      assert(gen.getCountQuery("A") == "SELECT COUNT(*) FROM A")
    }

    "generate data queries without date ranges" in {
      assert(gen.getDataQuery("A", Nil, None) == "SELECT * FROM A")
    }

   "generate data queries when list of columns is specified" in {
      assert(gen.getDataQuery("A", columns, None) == "SELECT A, D, \"Column with spaces\" FROM A")
    }

    "generate data queries with limit clause date ranges" in {
      assert(gen.getDataQuery("A", Nil, Some(100)) == "SELECT * FROM A WHERE ROWNUM <= 100")
    }

    "generate ranged count queries" when {
      "date is in DATE format" in {
        assert(gen.getCountQuery("A", date1, date1) ==
          "SELECT COUNT(*) FROM A WHERE D = date'2020-08-17'")
        assert(gen.getCountQuery("A", date1, date2) ==
          "SELECT COUNT(*) FROM A WHERE D >= date'2020-08-17' AND D <= date'2020-08-30'")
      }

      "date is in STRING format" in {
        assert(genStr.getCountQuery("A", date1, date1) ==
          "SELECT COUNT(*) FROM A WHERE D = '2020-08-17'")
        assert(genStr.getCountQuery("A", date1, date2) ==
          "SELECT COUNT(*) FROM A WHERE D >= '2020-08-17' AND D <= '2020-08-30'")
      }

      "date is in NUMBER format" in {
        assert(genNum.getCountQuery("A", date1, date1) ==
          "SELECT COUNT(*) FROM A WHERE D = 20200817")
        assert(genNum.getCountQuery("A", date1, date2) ==
          "SELECT COUNT(*) FROM A WHERE D >= 20200817 AND D <= 20200830")
      }

      "the table name and column name need to be escaped" in {
        assert(genEscaped.getCountQuery("Input Table", date1, date1) ==
          "SELECT COUNT(*) FROM \"Input Table\" WHERE \"Info date\" = date'2020-08-17'")
        assert(genEscaped.getCountQuery("Input Table", date1, date2) ==
          "SELECT COUNT(*) FROM \"Input Table\" WHERE \"Info date\" >= date'2020-08-17' AND \"Info date\" <= date'2020-08-30'")
      }
    }

    "generate ranged data queries" when {
      "date is in DATE format" in {
        assert(gen.getDataQuery("A", date1, date1, Nil, None) ==
          "SELECT * FROM A WHERE D = date'2020-08-17'")
        assert(gen.getDataQuery("A", date1, date2, Nil, None) ==
          "SELECT * FROM A WHERE D >= date'2020-08-17' AND D <= date'2020-08-30'")
      }

      "date is in STRING format" in {
        assert(genStr.getDataQuery("A", date1, date1, Nil, None) ==
          "SELECT * FROM A WHERE D = '2020-08-17'")
        assert(genStr.getDataQuery("A", date1, date2, Nil, None) ==
          "SELECT * FROM A WHERE D >= '2020-08-17' AND D <= '2020-08-30'")
      }

      "date is in NUMBER format" in {
        assert(genNum.getDataQuery("A", date1, date1, Nil, None) ==
          "SELECT * FROM A WHERE D = 20200817")
        assert(genNum.getDataQuery("A", date1, date2, Nil, None) ==
          "SELECT * FROM A WHERE D >= 20200817 AND D <= 20200830")
      }

      "date is in DATETIME format" in {
        assert(genDateTime.getDataQuery("A", date1, date1, Nil, None) ==
          "SELECT * FROM A WHERE TO_DATE(D, 'YYYY-MM-DD') = date'2020-08-17'")
        assert(genDateTime.getDataQuery("A", date1, date2, Nil, None) ==
          "SELECT * FROM A WHERE TO_DATE(D, 'YYYY-MM-DD') >= date'2020-08-17' AND TO_DATE(D, 'YYYY-MM-DD') <= date'2020-08-30'")
      }

      "with limit records" in {
        assert(gen.getDataQuery("A", date1, date1, Nil, Some(100)) ==
          "SELECT * FROM A WHERE D = date'2020-08-17' AND ROWNUM <= 100")
        assert(gen.getDataQuery("A", date1, date2, Nil, Some(100)) ==
          "SELECT * FROM A WHERE D >= date'2020-08-17' AND D <= date'2020-08-30' AND ROWNUM <= 100")
      }
    }

    "getCountQueryForSql" should {
      "generate count queries for an SQL subquery" in {
        assert(gen.getCountQueryForSql("SELECT A FROM B") == "SELECT COUNT(*) FROM (SELECT A FROM B) query")
      }
    }

    "getDtable" should {
      "return the original table when a table is provided" in {
        assert(gen.getDtable("A") == "A")
      }

      "wrapped query without alias for SQL queries " in {
        assert(gen.getDtable("SELECT A FROM B") == "(SELECT A FROM B)")
      }
    }

    "quote" should {
      "quote each subfields separately" in {
        val actual = gen.quote("System User.\"Table Name\"")

        assert(actual == "\"System User\".\"Table Name\"")
      }
    }

    "unquote" should {
      "quote each subfields separately" in {
        val actual = gen.unquote("System User.\"Table Name\"")

        assert(actual == "System User.Table Name")
      }
    }
  }

  "Microsoft SQL generator" should {
    val genDate = getSqlGenerator("net.sourceforge.jtds.jdbc.Driver", sqlConfigDate)
    val genDateTime = getSqlGenerator("net.sourceforge.jtds.jdbc.Driver", sqlConfigDateTime)
    val genStr = getSqlGenerator("net.sourceforge.jtds.jdbc.Driver", sqlConfigString)
    val genStr2 = getSqlGenerator("net.sourceforge.jtds.jdbc.Driver", DummySqlConfigFactory.getDummyConfig(infoDateType = SqlColumnType.STRING, dateFormatApp = "yyyyMMdd",  infoDateColumn = "D"))
    val genNum = getSqlGenerator("net.sourceforge.jtds.jdbc.Driver", sqlConfigNumber)
    val genEscaped = getSqlGenerator("net.sourceforge.jtds.jdbc.Driver", sqlConfigEscape)
    val genEscaped2 = getSqlGenerator("net.sourceforge.jtds.jdbc.Driver",  DummySqlConfigFactory.getDummyConfig(infoDateColumn = "[Info date]", identifierQuotingPolicy = QuotingPolicy.Auto))

    "generate count queries without date ranges" in {
      assert(genDate.getCountQuery("A") == "SELECT COUNT(*) AS CNT FROM A WITH (NOLOCK)")
    }

    "generate data queries without date ranges" in {
      assert(genDate.getDataQuery("A", Nil, None) == "SELECT * FROM A WITH (NOLOCK)")
    }

    "generate data queries when list of columns is specified" in {
      assert(genEscaped.getDataQuery("A", columns, None) == "SELECT [A], [D], [Column with spaces] FROM [A] WITH (NOLOCK)")
    }

    "generate data queries with limit clause date ranges" in {
      assert(genDate.getDataQuery("A", Nil, Some(100)) == "SELECT TOP 100 * FROM A WITH (NOLOCK)")
    }

    "generate data queries with limit clause date ranges when table is quoted" in {
      assert(genDate.getDataQuery("\"A\"", Nil, Some(100)) == "SELECT TOP 100 * FROM \"A\" WITH (NOLOCK)")
    }

    "generate data queries with limit clause date ranges when table is escaped in brackets" in {
      assert(genDate.getDataQuery("[A]", Nil, Some(100)) == "SELECT TOP 100 * FROM [A] WITH (NOLOCK)")
    }

    "generate ranged count queries" when {
      "date is in DATE format" in {
        assert(genDate.getCountQuery("A", date1, date1) ==
          "SELECT COUNT(*) AS CNT FROM A WITH (NOLOCK) WHERE D = CONVERT(DATE, '2020-08-17', 23)")
        assert(genDate.getCountQuery("A", date1, date2) ==
          "SELECT COUNT(*) AS CNT FROM A WITH (NOLOCK) WHERE D >= CONVERT(DATE, '2020-08-17', 23) AND D <= CONVERT(DATE, '2020-08-30', 23)")
      }

      "date is in DATETIME format" in {
        assert(genDateTime.getCountQuery("A", date1, date1) ==
          "SELECT COUNT(*) AS CNT FROM A WITH (NOLOCK) WHERE CONVERT(DATE, D, 23) = CONVERT(DATE, '2020-08-17', 23)")
        assert(genDateTime.getCountQuery("A", date1, date2) ==
          "SELECT COUNT(*) AS CNT FROM A WITH (NOLOCK) WHERE CONVERT(DATE, D, 23) >= CONVERT(DATE, '2020-08-17', 23) AND CONVERT(DATE, D, 23) <= CONVERT(DATE, '2020-08-30', 23)")
    }

      "date is in STRING ISO format" in {
        assert(genStr.getCountQuery("A", date1, date1) ==
          "SELECT COUNT(*) AS CNT FROM A WITH (NOLOCK) WHERE TRY_CONVERT(DATE, D, 23) = CONVERT(DATE, '2020-08-17', 23)")
        assert(genStr.getCountQuery("A", date1, date2) ==
          "SELECT COUNT(*) AS CNT FROM A WITH (NOLOCK) WHERE TRY_CONVERT(DATE, D, 23) >= CONVERT(DATE, '2020-08-17', 23) " +
            "AND TRY_CONVERT(DATE, D, 23) <= CONVERT(DATE, '2020-08-30', 23)")
      }

      "date is in STRING non ISO format" in {
        assert(genStr2.getCountQuery("A", date1, date1) ==
          "SELECT COUNT(*) AS CNT FROM A WITH (NOLOCK) WHERE D = '20200817'")
        assert(genStr2.getCountQuery("A", date1, date2) ==
          "SELECT COUNT(*) AS CNT FROM A WITH (NOLOCK) WHERE D >= '20200817' AND D <= '20200830'")
      }

      "date is in NUMBER format" in {
        assert(genNum.getCountQuery("A", date1, date1) ==
          "SELECT COUNT(*) AS CNT FROM A WITH (NOLOCK) WHERE D = 20200817")
        assert(genNum.getCountQuery("A", date1, date2) ==
          "SELECT COUNT(*) AS CNT FROM A WITH (NOLOCK) WHERE D >= 20200817 AND D <= 20200830")
      }

      "the table name and column name need to be escaped" in {
        assert(genEscaped.getCountQuery("Input Table", date1, date1) ==
          "SELECT COUNT(*) AS [CNT] FROM [Input Table] WITH (NOLOCK) WHERE [Info date] = CONVERT(DATE, '2020-08-17', 23)")
        assert(genEscaped.getCountQuery("Input Table", date1, date2) ==
          "SELECT COUNT(*) AS [CNT] FROM [Input Table] WITH (NOLOCK) WHERE [Info date] >= CONVERT(DATE, '2020-08-17', 23) AND [Info date] <= CONVERT(DATE, '2020-08-30', 23)")
      }

      "the table name and column name already escaped" in {
        assert(genEscaped2.getCountQuery("Input Table", date1, date1) ==
          "SELECT COUNT(*) AS CNT FROM [Input Table] WITH (NOLOCK) WHERE [Info date] = CONVERT(DATE, '2020-08-17', 23)")
        assert(genEscaped2.getCountQuery("Input Table", date1, date2) ==
          "SELECT COUNT(*) AS CNT FROM [Input Table] WITH (NOLOCK) WHERE [Info date] >= CONVERT(DATE, '2020-08-17', 23) AND [Info date] <= CONVERT(DATE, '2020-08-30', 23)")
      }
    }

    "generate ranged data queries" when {
      "date is in DATE format" in {
        assert(genDate.getDataQuery("A", date1, date1, Nil, None) ==
          "SELECT * FROM A WITH (NOLOCK) WHERE D = CONVERT(DATE, '2020-08-17', 23)")
        assert(genDate.getDataQuery("A", date1, date2, Nil, None) ==
          "SELECT * FROM A WITH (NOLOCK) WHERE D >= CONVERT(DATE, '2020-08-17', 23) AND D <= CONVERT(DATE, '2020-08-30', 23)")
      }

      "date is in DATETIME format" in {
        assert(genDateTime.getDataQuery("A", date1, date1, Nil, None) ==
          "SELECT * FROM A WITH (NOLOCK) WHERE CONVERT(DATE, D, 23) = CONVERT(DATE, '2020-08-17', 23)")
        assert(genDateTime.getDataQuery("A", date1, date2, Nil, None) ==
          "SELECT * FROM A WITH (NOLOCK) WHERE CONVERT(DATE, D, 23) >= CONVERT(DATE, '2020-08-17', 23) AND CONVERT(DATE, D, 23) <= CONVERT(DATE, '2020-08-30', 23)")
      }

      "date is in STRING ISO format" in {
        assert(genStr.getDataQuery("A", date1, date1, Nil, None) ==
          "SELECT * FROM A WITH (NOLOCK) WHERE TRY_CONVERT(DATE, D, 23) = CONVERT(DATE, '2020-08-17', 23)")
        assert(genStr.getDataQuery("A", date1, date2, Nil, None) ==
          "SELECT * FROM A WITH (NOLOCK) WHERE TRY_CONVERT(DATE, D, 23) >= CONVERT(DATE, '2020-08-17', 23) " +
            "AND TRY_CONVERT(DATE, D, 23) <= CONVERT(DATE, '2020-08-30', 23)")
      }

      "date is in STRING non-ISO format" in {
        assert(genStr2.getDataQuery("A", date1, date1, Nil, None) ==
          "SELECT * FROM A WITH (NOLOCK) WHERE D = '20200817'")
        assert(genStr2.getDataQuery("A", date1, date2, Nil, None) ==
          "SELECT * FROM A WITH (NOLOCK) WHERE D >= '20200817' AND D <= '20200830'")
      }

      "date is in NUMBER format" in {
        assert(genNum.getDataQuery("A", date1, date1, Nil, None) ==
          "SELECT * FROM A WITH (NOLOCK) WHERE D = 20200817")
        assert(genNum.getDataQuery("A", date1, date2, Nil, None) ==
          "SELECT * FROM A WITH (NOLOCK) WHERE D >= 20200817 AND D <= 20200830")
      }

      "with limit records" in {
        assert(genDate.getDataQuery("A", date1, date1, Nil, Some(100)) ==
          "SELECT TOP 100 * FROM A WITH (NOLOCK) WHERE D = CONVERT(DATE, '2020-08-17', 23)")
        assert(genDate.getDataQuery("A", date1, date2, Nil, Some(100)) ==
          "SELECT TOP 100 * FROM A WITH (NOLOCK) WHERE D >= CONVERT(DATE, '2020-08-17', 23) AND D <= CONVERT(DATE, '2020-08-30', 23)")
      }
    }

    "getCountQueryForSql" should {
      "generate count queries for an SQL subquery" in {
        assert(genDate.getCountQueryForSql("SELECT A FROM B") == "SELECT COUNT(*) FROM (SELECT A FROM B) AS query")
      }
    }

    "getDtable" should {
      "return the original table when a table is provided" in {
        assert(genDate.getDtable("A") == "A")
      }

      "wrapped query with alias for SQL queries " in {
        assert(genDate.getDtable("SELECT A FROM B") == "(SELECT A FROM B) AS tbl")
      }
    }

    "quote" should {
      "escape each subfields separately" in {
        val actual = genDate.quote("System User.[Table Name]")

        assert(actual == "[System User].[Table Name]")
      }
    }

    "unquote" should {
      "quote each subfields separately using quotes" in {
        val actual = genDate.unquote("System User.\"Table Name\"")

        assert(actual == "System User.Table Name")
      }

      "quote each subfields separately using brackets" in {
        val actual = genDate.unquote("[System User].[Table Name]")

        assert(actual == "System User.Table Name")
      }
    }

    "splitComplexIdentifier" should {
      "throw on an empty identifier" in {
        assertThrows[IllegalArgumentException] {
          genDate.asInstanceOf[SqlGeneratorMicrosoft].splitComplexIdentifier(" ")
        }
      }

      "keep original column name as is" in {
        val actual = genDate.asInstanceOf[SqlGeneratorMicrosoft].splitComplexIdentifier("System User")

        assert(actual == Seq("System User"))
      }

      "split a complex column with brackets" in {
        val actual = genDate.asInstanceOf[SqlGeneratorMicrosoft].splitComplexIdentifier("System User.[Table Name]")

        assert(actual == Seq("System User", "[Table Name]"))
      }

      "split a complex column with quotes 1" in {
        val actual = genDate.asInstanceOf[SqlGeneratorMicrosoft].splitComplexIdentifier("\"System User\".Table Name")

        assert(actual == Seq("\"System User\"", "Table Name"))
      }

      "split a complex column with quotes 2" in {
        val actual = genDate.asInstanceOf[SqlGeneratorMicrosoft].splitComplexIdentifier("[System User].\"Table Name\"")

        assert(actual == Seq("[System User]", "\"Table Name\""))
      }

      "handle escaped dots with brackets" in {
        val actual = genDate.asInstanceOf[SqlGeneratorMicrosoft].splitComplexIdentifier("[System User.Table Name]")

        assert(actual == Seq("[System User.Table Name]"))
      }

      "handle escaped dots with quotes" in {
        val actual = genDate.asInstanceOf[SqlGeneratorMicrosoft].splitComplexIdentifier("\"System User.Table Name\"")

        assert(actual == Seq("\"System User.Table Name\""))
      }

      "throw an exception if brackets are found inside the identifier" in {
        val ex = intercept[IllegalArgumentException] {
          genDate.asInstanceOf[SqlGeneratorMicrosoft].splitComplexIdentifier("System Use[r.T]able Name")
        }

        assert(ex.getMessage.contains("Invalid character '[' in the identifier 'System Use[r.T]able Name', position 10."))
      }

      "throw an exception if quotes are found inside the identifier" in {
        val ex = intercept[IllegalArgumentException] {
          genDate.asInstanceOf[SqlGeneratorMicrosoft].splitComplexIdentifier("System Use\"r.T\"able Name")
        }

        assert(ex.getMessage.contains("Invalid character '\"' in the identifier 'System Use\"r.T\"able Name', position 10."))
      }

      "throw on unmatched open bracket" in {
        val ex = intercept[IllegalArgumentException] {
          genDate.asInstanceOf[SqlGeneratorMicrosoft].splitComplexIdentifier("System User.[Table Name")
        }

        assert(ex.getMessage.contains("Found not matching '[' in the identifier 'System User.[Table Name'"))
      }

      "throw on unmatched open double quote" in {
        val ex = intercept[IllegalArgumentException] {
          genDate.asInstanceOf[SqlGeneratorMicrosoft].splitComplexIdentifier("System User.\"Table Name")
        }

        assert(ex.getMessage.contains("Found not matching '\"' in the identifier 'System User.\"Table Name'"))
      }

      "throw on unmatched closing bracket" in {
        val ex = intercept[IllegalArgumentException] {
          genDate.asInstanceOf[SqlGeneratorMicrosoft].splitComplexIdentifier("System User.Table Name]")
        }

        assert(ex.getMessage.contains("Found not matching ']' in the identifier 'System User.Table Name]'"))
      }

      "throw on unmatched double quote at the and" in {
        val ex = intercept[IllegalArgumentException] {
          genDate.asInstanceOf[SqlGeneratorMicrosoft].splitComplexIdentifier("System User.Table Name\"")
        }

        assert(ex.getMessage.contains("Found not matching '\"' in the identifier 'System User.Table Name\"'"))
      }

      "throw on invalid open double-quote" in {
        val ex = intercept[IllegalArgumentException] {
          genDate.asInstanceOf[SqlGeneratorMicrosoft].splitComplexIdentifier("\"System User.\"Table Name")
        }

        assert(ex.getMessage.contains("Invalid character '\"' in the identifier '\"System User.\"Table Name'"))
      }

      "throw on invalid close double-quote" in {
        val ex = intercept[IllegalArgumentException] {
          genDate.asInstanceOf[SqlGeneratorMicrosoft].splitComplexIdentifier("\"System Use\"r.Table Name")
        }

        assert(ex.getMessage.contains("Invalid character '\"' in the identifier '\"System Use\"r.Table Name'"))
      }
    }
  }

  "Denodo SQL generator" should {
    val gen = getSqlGenerator("com.denodo.vdp.jdbc.Driver", sqlConfigDate)
    val genStr = getSqlGenerator("com.denodo.vdp.jdbc.Driver", sqlConfigString)
    val genNum = getSqlGenerator("com.denodo.vdp.jdbc.Driver", sqlConfigNumber)
    val genDateTime = getSqlGenerator("com.denodo.vdp.jdbc.Driver", sqlConfigDateTime)
    val genEscaped = getSqlGenerator("com.denodo.vdp.jdbc.Driver", sqlConfigEscape)
    val genEscapedAuto = getSqlGenerator("com.denodo.vdp.jdbc.Driver", sqlConfigEscape.copy(identifierQuotingPolicy = QuotingPolicy.Auto))

    "generate count queries without date ranges" in {
      assert(gen.getCountQuery("A") == "SELECT COUNT(*) FROM A")
    }

    "generate data queries without date ranges" in {
      assert(gen.getDataQuery("A", Nil, None) == "SELECT * FROM A")
    }

    "generate data queries when list of columns is specified with escaping" in {
      assert(genEscaped.getDataQuery("A", columns, None) == "SELECT \"A\", \"D\", \"Column with spaces\" FROM \"A\"")
    }

    "generate data queries when list of columns is specified with auto escaping" in {
      assert(genEscapedAuto.getDataQuery("A", columns, None) == "SELECT A, D, \"Column with spaces\" FROM A")
    }

    "generate data queries with limit clause date ranges" in {
      assert(gen.getDataQuery("A", Nil, Some(100)) == "SELECT * FROM A")
    }

    "generate ranged count queries" when {
      "date is in DATE format" in {
        assert(gen.getCountQuery("A", date1, date1) ==
          "SELECT COUNT(*) FROM A WHERE D = date'2020-08-17'")
        assert(gen.getCountQuery("A", date1, date2) ==
          "SELECT COUNT(*) FROM A WHERE D >= date'2020-08-17' AND D <= date'2020-08-30'")
      }

      "date is in DATETIME format" in {
        assert(genDateTime.getCountQuery("A", date1, date1) ==
          "SELECT COUNT(*) FROM A WHERE CAST(D AS DATE) = date'2020-08-17'")
        assert(genDateTime.getCountQuery("A", date1, date2) ==
          "SELECT COUNT(*) FROM A WHERE CAST(D AS DATE) >= date'2020-08-17' AND CAST(D AS DATE) <= date'2020-08-30'")
      }

      "date is in STRING format" in {
        assert(genStr.getCountQuery("A", date1, date1) ==
          "SELECT COUNT(*) FROM A WHERE D = '2020-08-17'")
        assert(genStr.getCountQuery("A", date1, date2) ==
          "SELECT COUNT(*) FROM A WHERE D >= '2020-08-17' AND D <= '2020-08-30'")
      }

      "date is in NUMBER format" in {
        assert(genNum.getCountQuery("A", date1, date1) ==
          "SELECT COUNT(*) FROM A WHERE D = 20200817")
        assert(genNum.getCountQuery("A", date1, date2) ==
          "SELECT COUNT(*) FROM A WHERE D >= 20200817 AND D <= 20200830")
      }

      "the table name and column name need to be escaped" in {
        assert(genEscaped.getCountQuery("Input Table", date1, date1) ==
          "SELECT COUNT(*) FROM \"Input Table\" WHERE \"Info date\" = date'2020-08-17'")
        assert(genEscapedAuto.getCountQuery("Input Table", date1, date2) ==
          "SELECT COUNT(*) FROM \"Input Table\" WHERE \"Info date\" >= date'2020-08-17' AND \"Info date\" <= date'2020-08-30'")
      }
    }

    "generate ranged data queries" when {
      "date is in DATE format" in {
        assert(gen.getDataQuery("A", date1, date1, Nil, None) ==
          "SELECT * FROM A WHERE D = date'2020-08-17'")
        assert(gen.getDataQuery("A", date1, date2, Nil, None) ==
          "SELECT * FROM A WHERE D >= date'2020-08-17' AND D <= date'2020-08-30'")
      }

      "date is in DATETIME format" in {
        assert(genDateTime.getDataQuery("A", date1, date1, Nil, None) ==
          "SELECT * FROM A WHERE CAST(D AS DATE) = date'2020-08-17'")
        assert(genDateTime.getDataQuery("A", date1, date2, Nil, None) ==
          "SELECT * FROM A WHERE CAST(D AS DATE) >= date'2020-08-17' AND CAST(D AS DATE) <= date'2020-08-30'")
      }

      "date is in STRING format" in {
        assert(genStr.getDataQuery("A", date1, date1, Nil, None) ==
          "SELECT * FROM A WHERE D = '2020-08-17'")
        assert(genStr.getDataQuery("A", date1, date2, Nil, None) ==
          "SELECT * FROM A WHERE D >= '2020-08-17' AND D <= '2020-08-30'")
      }

      "date is in NUMBER format" in {
        assert(genNum.getDataQuery("A", date1, date1, Nil, None) ==
          "SELECT * FROM A WHERE D = 20200817")
        assert(genNum.getDataQuery("A", date1, date2, Nil, None) ==
          "SELECT * FROM A WHERE D >= 20200817 AND D <= 20200830")
      }

      "with limit records" in {
        assert(gen.getDataQuery("A", date1, date1, Nil, Some(100)) ==
          "SELECT * FROM A WHERE D = date'2020-08-17'")
        assert(gen.getDataQuery("A", date1, date2, Nil, Some(100)) ==
          "SELECT * FROM A WHERE D >= date'2020-08-17' AND D <= date'2020-08-30'")
      }
    }

    "getCountQueryForSql" should {
      "generate count queries for an SQL subquery" in {
        assert(gen.getCountQueryForSql("SELECT A FROM B") == "SELECT COUNT(*) FROM (SELECT A FROM B) AS query")
      }
    }

    "getDtable" should {
      "return the original table when a table is provided" in {
        assert(gen.getDtable("A") == "A")
      }

      "wrapped query without alias for SQL queries " in {
        assert(gen.getDtable("SELECT A FROM B") == "(SELECT A FROM B) tbl")
      }
    }

    "quote" should {
      "quote each subfields separately" in {
        val actual = gen.quote("System User.\"Table Name\"")

        assert(actual == "\"System User\".\"Table Name\"")
      }
    }

    "unquote" should {
      "quote each subfields separately" in {
        val actual = gen.unquote("System User.\"Table Name\"")

        assert(actual == "System User.Table Name")
      }
    }

    "splitComplexIdentifier" should {
      "throw on an empty identifier" in {
        assertThrows[IllegalArgumentException] {
          gen.asInstanceOf[SqlGeneratorBase].splitComplexIdentifier(" ")
        }
      }

      "keep original column name as is" in {
        val actual = gen.asInstanceOf[SqlGeneratorBase].splitComplexIdentifier("System User")

        assert(actual == Seq("System User"))
      }

      "split a complex column" in {
        val actual = gen.asInstanceOf[SqlGeneratorBase].splitComplexIdentifier("System User.\"Table Name\"")

        assert(actual == Seq("System User", "\"Table Name\""))
      }

      "handle escaped dots" in {
        val actual = gen.asInstanceOf[SqlGeneratorBase].splitComplexIdentifier("\"System User.Table Name\"")

        assert(actual == Seq("\"System User.Table Name\""))
      }

      "handle first identifier escaped" in {
        val actual = gen.asInstanceOf[SqlGeneratorBase].splitComplexIdentifier("\"System User\".Table Name")

        assert(actual == Seq("\"System User\"", "Table Name"))
      }

      "handle multiple level of identifiers" in {
        val actual = gen.asInstanceOf[SqlGeneratorBase].splitComplexIdentifier("My Catalog.My Schema.\"My Table\".My column")

        assert(actual == Seq("My Catalog", "My Schema", "\"My Table\"", "My column"))
      }

      "handle escaped 2 quotes (maybe support this eventually)" in {
        val ex = intercept[IllegalArgumentException] {
          gen.asInstanceOf[SqlGeneratorBase].splitComplexIdentifier("\"System \"\"User\"\".Table Name\"")
        }

        assert(ex.getMessage == "Invalid character '\"' in the identifier '\"System \"\"User\"\".Table Name\"', position 8.")
      }

      "handle escaped 3 quotes (this is never supported)" in {
        val ex = intercept[IllegalArgumentException] {
          gen.asInstanceOf[SqlGeneratorBase].splitComplexIdentifier("\"System \"\"\"User\"\"\".Table Name\"")
        }

        assert(ex.getMessage == "Invalid character '\"' in the identifier '\"System \"\"\"User\"\"\".Table Name\"', position 8.")
      }

      "throw an exception if quotes are found inside an identifier" in {
        val ex = intercept[IllegalArgumentException] {
          gen.asInstanceOf[SqlGeneratorBase].splitComplexIdentifier("System Use\"r.T\"able Name")
        }

        assert(ex.getMessage.contains("Invalid character '\"' in the identifier 'System Use\"r.T\"able Name'"))
      }

      "handle multiple level of identifiers of multiple levels" in {
        val ex = intercept[IllegalArgumentException] {
          gen.asInstanceOf[SqlGeneratorBase].splitComplexIdentifier("My Catalog.My Schema.\"My Tab\"le.My column")
        }

        assert(ex.getMessage == "Invalid character '\"' in the identifier 'My Catalog.My Schema.\"My Tab\"le.My column', position 28.")
      }

      "throw on unmatched open bracket" in {
        val ex = intercept[IllegalArgumentException] {
          gen.asInstanceOf[SqlGeneratorBase].splitComplexIdentifier("System User.\"Table Name")
        }

        assert(ex.getMessage.contains("Found not matching '\"' in the identifier 'System User.\"Table Name'."))
      }

      "throw on unmatched closing bracket" in {
        val ex = intercept[IllegalArgumentException] {
          gen.asInstanceOf[SqlGeneratorBase].splitComplexIdentifier("System User.Table Name\"")
        }

        assert(ex.getMessage.contains("Found not matching '\"' in the identifier 'System User.Table Name\"'."))
      }
    }
  }

  "SAS SQL generator" should {
    val connection = getConnection

    val gen = getSqlGenerator("com.sas.rio.MVADriver", sqlConfigDate)
    val genStr = getSqlGenerator("com.sas.rio.MVADriver", sqlConfigString)
    val genNum = getSqlGenerator("com.sas.rio.MVADriver", sqlConfigNumber)
    val genDateTime = getSqlGenerator("com.sas.rio.MVADriver", sqlConfigDateTime)
    val genEscaped = getSqlGenerator("com.sas.rio.MVADriver", sqlConfigEscape)

    gen.setConnection(connection)
    genStr.setConnection(connection)
    genNum.setConnection(connection)

    "generate count queries without date ranges" in {
      assert(gen.getCountQuery("A") == "SELECT COUNT(*) AS cnt 'cnt' FROM A")
    }

    "generate data queries without date ranges" in {
      assert(gen.getDataQuery("company", Nil, None) == "SELECT ID 'ID', NAME 'NAME', DESCRIPTION 'DESCRIPTION', EMAIL 'EMAIL', FOUNDED 'FOUNDED', IS_TAX_FREE 'IS_TAX_FREE', TAX_ID 'TAX_ID', LAST_UPDATED 'LAST_UPDATED', INFO_DATE 'INFO_DATE' FROM company")
    }

    "generate data queries when list of columns is specified" in {
      assert(genEscaped.getDataQuery("company", columns, None) == "SELECT 'A'n, 'D'n, 'Column with spaces'n FROM 'company'n")
    }

    "generate data queries with limit clause date ranges" in {
      assert(gen.getDataQuery("company", Nil, Some(100)) == "SELECT ID 'ID', NAME 'NAME', DESCRIPTION 'DESCRIPTION', EMAIL 'EMAIL', FOUNDED 'FOUNDED', IS_TAX_FREE 'IS_TAX_FREE', TAX_ID 'TAX_ID', LAST_UPDATED 'LAST_UPDATED', INFO_DATE 'INFO_DATE' FROM company LIMIT 100")
    }

    "generate ranged count queries" when {
      "date is in DATE format" in {
        assert(gen.getCountQuery("A", date1, date1) ==
          "SELECT COUNT(*) AS cnt 'cnt' FROM A WHERE D = date'2020-08-17'")
        assert(gen.getCountQuery("A", date1, date2) ==
          "SELECT COUNT(*) AS cnt 'cnt' FROM A WHERE D >= date'2020-08-17' AND D <= date'2020-08-30'")
      }

      "date is in STRING format" in {
        assert(genStr.getCountQuery("A", date1, date1) ==
          "SELECT COUNT(*) AS cnt 'cnt' FROM A WHERE D = '2020-08-17'")
        assert(genStr.getCountQuery("A", date1, date2) ==
          "SELECT COUNT(*) AS cnt 'cnt' FROM A WHERE D >= '2020-08-17' AND D <= '2020-08-30'")
      }

      "date is in NUMBER format" in {
        assert(genNum.getCountQuery("A", date1, date1) ==
          "SELECT COUNT(*) AS cnt 'cnt' FROM A WHERE D = 20200817")
        assert(genNum.getCountQuery("A", date1, date2) ==
          "SELECT COUNT(*) AS cnt 'cnt' FROM A WHERE D >= 20200817 AND D <= 20200830")
      }

      "date is in DATETIME format" in {
        assertThrows[UnsupportedOperationException] {
          genDateTime.getDataQuery("A", date1, date1, Nil, None)
        }
      }

      "the table name and column name need to be escaped" in {
        assert(genEscaped.getCountQuery("Input Table", date1, date1) ==
          "SELECT COUNT(*) AS cnt 'cnt' FROM 'Input Table'n WHERE 'Info date'n = date'2020-08-17'")
        assert(genEscaped.getCountQuery("Input Table", date1, date2) ==
          "SELECT COUNT(*) AS cnt 'cnt' FROM 'Input Table'n WHERE 'Info date'n >= date'2020-08-17' AND 'Info date'n <= date'2020-08-30'")
      }
    }

    "generate ranged data queries" when {
      "date is in DATE format" in {
        assert(gen.getDataQuery("company", date1, date1, Nil, None) ==
          "SELECT ID 'ID', NAME 'NAME', DESCRIPTION 'DESCRIPTION', EMAIL 'EMAIL', FOUNDED 'FOUNDED', IS_TAX_FREE 'IS_TAX_FREE', TAX_ID 'TAX_ID', LAST_UPDATED 'LAST_UPDATED', INFO_DATE 'INFO_DATE' FROM company WHERE D = date'2020-08-17'")
        assert(gen.getDataQuery("company", date1, date2, Nil, None) ==
          "SELECT ID 'ID', NAME 'NAME', DESCRIPTION 'DESCRIPTION', EMAIL 'EMAIL', FOUNDED 'FOUNDED', IS_TAX_FREE 'IS_TAX_FREE', TAX_ID 'TAX_ID', LAST_UPDATED 'LAST_UPDATED', INFO_DATE 'INFO_DATE' FROM company WHERE D >= date'2020-08-17' AND D <= date'2020-08-30'")
      }

      "date is in STRING format" in {
        assert(genStr.getDataQuery("company", date1, date1, Nil, None) ==
          "SELECT ID 'ID', NAME 'NAME', DESCRIPTION 'DESCRIPTION', EMAIL 'EMAIL', FOUNDED 'FOUNDED', IS_TAX_FREE 'IS_TAX_FREE', TAX_ID 'TAX_ID', LAST_UPDATED 'LAST_UPDATED', INFO_DATE 'INFO_DATE' FROM company WHERE D = '2020-08-17'")
        assert(genStr.getDataQuery("company", date1, date2, Nil, None) ==
          "SELECT ID 'ID', NAME 'NAME', DESCRIPTION 'DESCRIPTION', EMAIL 'EMAIL', FOUNDED 'FOUNDED', IS_TAX_FREE 'IS_TAX_FREE', TAX_ID 'TAX_ID', LAST_UPDATED 'LAST_UPDATED', INFO_DATE 'INFO_DATE' FROM company WHERE D >= '2020-08-17' AND D <= '2020-08-30'")
      }

      "date is in NUMBER format" in {
        assert(genNum.getDataQuery("company", date1, date1, Nil, None) ==
          "SELECT ID 'ID', NAME 'NAME', DESCRIPTION 'DESCRIPTION', EMAIL 'EMAIL', FOUNDED 'FOUNDED', IS_TAX_FREE 'IS_TAX_FREE', TAX_ID 'TAX_ID', LAST_UPDATED 'LAST_UPDATED', INFO_DATE 'INFO_DATE' FROM company WHERE D = 20200817")
        assert(genNum.getDataQuery("company", date1, date2, Nil, None) ==
          "SELECT ID 'ID', NAME 'NAME', DESCRIPTION 'DESCRIPTION', EMAIL 'EMAIL', FOUNDED 'FOUNDED', IS_TAX_FREE 'IS_TAX_FREE', TAX_ID 'TAX_ID', LAST_UPDATED 'LAST_UPDATED', INFO_DATE 'INFO_DATE' FROM company WHERE D >= 20200817 AND D <= 20200830")
      }

      "with limit records" in {
        assert(gen.getDataQuery("company", date1, date1, Nil, Some(100)) ==
          "SELECT ID 'ID', NAME 'NAME', DESCRIPTION 'DESCRIPTION', EMAIL 'EMAIL', FOUNDED 'FOUNDED', IS_TAX_FREE 'IS_TAX_FREE', TAX_ID 'TAX_ID', LAST_UPDATED 'LAST_UPDATED', INFO_DATE 'INFO_DATE' FROM company WHERE D = date'2020-08-17' LIMIT 100")
        assert(gen.getDataQuery("company", date1, date2, Nil, Some(100)) ==
          "SELECT ID 'ID', NAME 'NAME', DESCRIPTION 'DESCRIPTION', EMAIL 'EMAIL', FOUNDED 'FOUNDED', IS_TAX_FREE 'IS_TAX_FREE', TAX_ID 'TAX_ID', LAST_UPDATED 'LAST_UPDATED', INFO_DATE 'INFO_DATE' FROM company WHERE D >= date'2020-08-17' AND D <= date'2020-08-30' LIMIT 100")
      }
    }

    "getCountQueryForSql" should {
      "generate count queries for an SQL subquery" in {
        assert(gen.getCountQueryForSql("SELECT A FROM B") == "SELECT COUNT(*) FROM (SELECT A FROM B) AS query")
      }
    }

    "getDtable" should {
      "return the original table when a table is provided" in {
        assert(gen.getDtable("A") == "A")
      }

      "wrapped query without alias for SQL queries " in {
        assert(gen.getDtable("SELECT A FROM B") == "(SELECT A FROM B)")
      }
    }
  }

  "Hive SQL generator" should {
    val gen = getSqlGenerator("com.cloudera.hive.jdbc41.HS2Driver", sqlConfigDate)
    val genStr = getSqlGenerator("com.cloudera.hive.jdbc41.HS2Driver", sqlConfigString)
    val genNum = getSqlGenerator("com.cloudera.hive.jdbc41.HS2Driver", sqlConfigNumber)
    val genDateTime = getSqlGenerator("com.cloudera.hive.jdbc41.HS2Driver", sqlConfigDateTime)
    val genEscaped = getSqlGenerator("com.cloudera.hive.jdbc41.HS2Driver", sqlConfigEscape)
    val genEscaped2 = getSqlGenerator("com.cloudera.hive.jdbc41.HS2Driver", DummySqlConfigFactory.getDummyConfig(infoDateColumn = "`Info date`", identifierQuotingPolicy = QuotingPolicy.Auto))

    "generate count queries without date ranges" in {
      assert(gen.getCountQuery("A") == "SELECT COUNT(*) FROM A")
    }

    "generate data queries without date ranges" in {
      assert(gen.getDataQuery("A", Nil, None) == "SELECT * FROM A")
    }

    "generate data queries when list of columns is specified" in {
      assert(genEscaped.getDataQuery("A", columns, None) == "SELECT `A`, `D`, `Column with spaces` FROM `A`")
    }

    "generate data queries with limit clause date ranges" in {
      assert(gen.getDataQuery("A", Nil, Some(100)) == "SELECT * FROM A LIMIT 100")
    }

    "generate ranged count queries" when {
      "date is in DATE format" in {
        assert(gen.getCountQuery("A", date1, date1) ==
          "SELECT COUNT(*) FROM A WHERE D = to_date('2020-08-17')")
        assert(gen.getCountQuery("A", date1, date2) ==
          "SELECT COUNT(*) FROM A WHERE D >= to_date('2020-08-17') AND D <= to_date('2020-08-30')")
      }

      "date is in DATETIME format" in {
        assert(genDateTime.getCountQuery("A", date1, date1) ==
          "SELECT COUNT(*) FROM A WHERE CAST(D AS DATE) = to_date('2020-08-17')")
        assert(genDateTime.getCountQuery("A", date1, date2) ==
          "SELECT COUNT(*) FROM A WHERE CAST(D AS DATE) >= to_date('2020-08-17') AND CAST(D AS DATE) <= to_date('2020-08-30')")
      }

      "date is in STRING format" in {
        assert(genStr.getCountQuery("A", date1, date1) ==
          "SELECT COUNT(*) FROM A WHERE D = '2020-08-17'")
        assert(genStr.getCountQuery("A", date1, date2) ==
          "SELECT COUNT(*) FROM A WHERE D >= '2020-08-17' AND D <= '2020-08-30'")
      }

      "date is in NUMBER format" in {
        assert(genNum.getCountQuery("A", date1, date1) ==
          "SELECT COUNT(*) FROM A WHERE D = 20200817")
        assert(genNum.getCountQuery("A", date1, date2) ==
          "SELECT COUNT(*) FROM A WHERE D >= 20200817 AND D <= 20200830")
      }

      "the table name and column name need to be escaped" in {
        assert(genEscaped.getCountQuery("Input Table", date1, date1) ==
          "SELECT COUNT(*) FROM `Input Table` WHERE `Info date` = to_date('2020-08-17')")
        assert(genEscaped.getCountQuery("Input Table", date1, date2) ==
          "SELECT COUNT(*) FROM `Input Table` WHERE `Info date` >= to_date('2020-08-17') AND `Info date` <= to_date('2020-08-30')")
      }

      "the table name and column name already escaped" in {
        assert(genEscaped2.getCountQuery("Input Table", date1, date1) ==
          "SELECT COUNT(*) FROM `Input Table` WHERE `Info date` = to_date('2020-08-17')")
        assert(genEscaped2.getCountQuery("Input Table", date1, date2) ==
          "SELECT COUNT(*) FROM `Input Table` WHERE `Info date` >= to_date('2020-08-17') AND `Info date` <= to_date('2020-08-30')")
      }
    }

    "generate ranged data queries" when {
      "date is in DATE format" in {
        assert(gen.getDataQuery("A", date1, date1, Nil, None) ==
          "SELECT * FROM A WHERE D = to_date('2020-08-17')")
        assert(gen.getDataQuery("A", date1, date2, Nil, None) ==
          "SELECT * FROM A WHERE D >= to_date('2020-08-17') AND D <= to_date('2020-08-30')")
      }

      "date is in DATETIME format" in {
        assert(genDateTime.getDataQuery("A", date1, date1, Nil, None) ==
          "SELECT * FROM A WHERE CAST(D AS DATE) = to_date('2020-08-17')")
        assert(genDateTime.getDataQuery("A", date1, date2, Nil, None) ==
          "SELECT * FROM A WHERE CAST(D AS DATE) >= to_date('2020-08-17') AND CAST(D AS DATE) <= to_date('2020-08-30')")
      }

      "date is in STRING format" in {
        assert(genStr.getDataQuery("A", date1, date1, Nil, None) ==
          "SELECT * FROM A WHERE D = '2020-08-17'")
        assert(genStr.getDataQuery("A", date1, date2, Nil, None) ==
          "SELECT * FROM A WHERE D >= '2020-08-17' AND D <= '2020-08-30'")
      }

      "date is in NUMBER format" in {
        assert(genNum.getDataQuery("A", date1, date1, Nil, None) ==
          "SELECT * FROM A WHERE D = 20200817")
        assert(genNum.getDataQuery("A", date1, date2, Nil, None) ==
          "SELECT * FROM A WHERE D >= 20200817 AND D <= 20200830")
      }

      "with limit records" in {
        assert(gen.getDataQuery("A", date1, date1, Nil, Some(100)) ==
          "SELECT * FROM A WHERE D = to_date('2020-08-17') LIMIT 100")
        assert(gen.getDataQuery("A", date1, date2, Nil, Some(100)) ==
          "SELECT * FROM A WHERE D >= to_date('2020-08-17') AND D <= to_date('2020-08-30') LIMIT 100")
      }
    }

    "getCountQueryForSql" should {
      "generate count queries for an SQL subquery" in {
        assert(gen.getCountQueryForSql("SELECT A FROM B") == "SELECT COUNT(*) FROM (SELECT A FROM B) AS query")
      }
    }

    "getDtable" should {
      "return the original table when a table is provided" in {
        assert(gen.getDtable("A") == "(A) tbl")
      }

      "wrapped query without alias for SQL queries " in {
        assert(gen.getDtable("SELECT A FROM B") == "(SELECT A FROM B) tbl")
      }
    }

    "quote" should {
      "escape each subfields separately" in {
        val actual = gen.quote("System User.`Table Name`")

        assert(actual == "`System User`.`Table Name`")
      }
    }
  }

  "PostgreSQL SQL generator" should {
    val genDate = getSqlGenerator("org.postgresql.Driver", sqlConfigDate)
    val genDateTime = getSqlGenerator("org.postgresql.Driver", sqlConfigDateTime)
    val genStr = getSqlGenerator("org.postgresql.Driver", sqlConfigString)
    val genNum = getSqlGenerator("org.postgresql.Driver", sqlConfigNumber)
    val genEscaped = getSqlGenerator("org.postgresql.Driver", sqlConfigEscape)

    "generate count queries without date ranges" in {
      assert(genDate.getCountQuery("A") == "SELECT COUNT(*) FROM A")
    }

    "generate data queries without date ranges" in {
      assert(genDate.getDataQuery("A", Nil, None) == "SELECT * FROM A")
    }

    "generate data queries when list of columns is specified" in {
      assert(genEscaped.getDataQuery("A", columns, None) == "SELECT \"A\", \"D\", \"Column with spaces\" FROM \"A\"")
    }

    "generate data queries with limit clause date ranges" in {
      assert(genDate.getDataQuery("A", Nil, Some(100)) == "SELECT * FROM A LIMIT 100")
    }

    "generate ranged count queries" when {
      "date is in DATE format" in {
        assert(genDate.getCountQuery("A", date1, date1) ==
          "SELECT COUNT(*) FROM A WHERE D = date'2020-08-17'")
        assert(genDate.getCountQuery("A", date1, date2) ==
          "SELECT COUNT(*) FROM A WHERE D >= date'2020-08-17' AND D <= date'2020-08-30'")
      }

      "date is in DATETIME format" in {
        assert(genDateTime.getCountQuery("A", date1, date1) ==
          "SELECT COUNT(*) FROM A WHERE CAST(D AS DATE) = date'2020-08-17'")
        assert(genDateTime.getCountQuery("A", date1, date2) ==
          "SELECT COUNT(*) FROM A WHERE CAST(D AS DATE) >= date'2020-08-17' AND CAST(D AS DATE) <= date'2020-08-30'")
      }

      "date is in STRING format" in {
        assert(genStr.getCountQuery("A", date1, date1) ==
          "SELECT COUNT(*) FROM A WHERE D = '2020-08-17'")
        assert(genStr.getCountQuery("A", date1, date2) ==
          "SELECT COUNT(*) FROM A WHERE D >= '2020-08-17' AND D <= '2020-08-30'")
      }

      "date is in NUMBER format" in {
        assert(genNum.getCountQuery("A", date1, date1) ==
          "SELECT COUNT(*) FROM A WHERE D = 20200817")
        assert(genNum.getCountQuery("A", date1, date2) ==
          "SELECT COUNT(*) FROM A WHERE D >= 20200817 AND D <= 20200830")
      }

      "the table name and column name need to be escaped" in {
        assert(genEscaped.getCountQuery("Input Table", date1, date1) ==
          "SELECT COUNT(*) FROM \"Input Table\" WHERE \"Info date\" = date'2020-08-17'")
        assert(genEscaped.getCountQuery("Input Table", date1, date2) ==
          "SELECT COUNT(*) FROM \"Input Table\" WHERE \"Info date\" >= date'2020-08-17' AND \"Info date\" <= date'2020-08-30'")
      }
    }

    "generate ranged data queries" when {
      "date is in DATE format" in {
        assert(genDate.getDataQuery("A", date1, date1, Nil, None) ==
          "SELECT * FROM A WHERE D = date'2020-08-17'")
        assert(genDate.getDataQuery("A", date1, date2, Nil, None) ==
          "SELECT * FROM A WHERE D >= date'2020-08-17' AND D <= date'2020-08-30'")
      }

      "date is in DATETIME format" in {
        assert(genDateTime.getDataQuery("A", date1, date1, Nil, None) ==
          "SELECT * FROM A WHERE CAST(D AS DATE) = date'2020-08-17'")
        assert(genDateTime.getDataQuery("A", date1, date2, Nil, None) ==
          "SELECT * FROM A WHERE CAST(D AS DATE) >= date'2020-08-17' AND CAST(D AS DATE) <= date'2020-08-30'")
      }

      "date is in STRING format" in {
        assert(genStr.getDataQuery("A", date1, date1, Nil, None) ==
          "SELECT * FROM A WHERE D = '2020-08-17'")
        assert(genStr.getDataQuery("A", date1, date2, Nil, None) ==
          "SELECT * FROM A WHERE D >= '2020-08-17' AND D <= '2020-08-30'")
      }

      "date is in NUMBER format" in {
        assert(genNum.getDataQuery("A", date1, date1, Nil, None) ==
          "SELECT * FROM A WHERE D = 20200817")
        assert(genNum.getDataQuery("A", date1, date2, Nil, None) ==
          "SELECT * FROM A WHERE D >= 20200817 AND D <= 20200830")
      }

      "with limit records" in {
        assert(genDate.getDataQuery("A", date1, date1, Nil, Some(100)) ==
          "SELECT * FROM A WHERE D = date'2020-08-17' LIMIT 100")
        assert(genDate.getDataQuery("A", date1, date2, Nil, Some(100)) ==
          "SELECT * FROM A WHERE D >= date'2020-08-17' AND D <= date'2020-08-30' LIMIT 100")
      }
    }

    "getCountQueryForSql" should {
      "generate count queries for an SQL subquery" in {
        assert(genDate.getCountQueryForSql("SELECT A FROM B") == "SELECT COUNT(*) FROM (SELECT A FROM B) query")
      }
    }

    "getDtable" should {
      "return the original table when a table is provided" in {
        assert(genDate.getDtable("A") == "A")
      }

      "wrapped query without alias for SQL queries " in {
        assert(genDate.getDtable("SELECT A FROM B") == "(SELECT A FROM B) t")
      }
    }

    "quote" should {
      "quote each subfields separately" in {
        val actual = genDate.quote("System User.\"Table Name\"")

        assert(actual == "\"System User\".\"Table Name\"")
      }
    }

    "unquote" should {
      "quote each subfields separately" in {
        val actual = genDate.unquote("System User.\"Table Name\"")

        assert(actual == "System User.Table Name")
      }
    }
  }

  "MySQL SQL generator" should {
    val genDate = getSqlGenerator("com.mysql.cj.jdbc.Driver", sqlConfigDate)
    val genDateTime = getSqlGenerator("com.mysql.cj.jdbc.Driver", sqlConfigDateTime)
    val genStr = getSqlGenerator("com.mysql.cj.jdbc.Driver", sqlConfigString)
    val genNum = getSqlGenerator("com.mysql.cj.jdbc.Driver", sqlConfigNumber)
    val genEscaped = getSqlGenerator("com.mysql.cj.jdbc.Driver", sqlConfigEscape)

    "generate count queries without date ranges" in {
      assert(genDate.getCountQuery("A") == "SELECT COUNT(*) FROM A")
    }

    "generate data queries without date ranges" in {
      assert(genDate.getDataQuery("A", Nil, None) == "SELECT * FROM A")
    }

    "generate data queries when list of columns is specified" in {
      assert(genEscaped.getDataQuery("A", columns, None) == "SELECT `A`, `D`, `Column with spaces` FROM `A`")
    }

    "generate data queries with limit clause date ranges" in {
      assert(genDate.getDataQuery("A", Nil, Some(100)) == "SELECT * FROM A LIMIT 100")
    }

    "generate ranged count queries" when {
      "date is in DATE format" in {
        assert(genDate.getCountQuery("A", date1, date1) ==
          "SELECT COUNT(*) FROM A WHERE D = '2020-08-17'")
        assert(genDate.getCountQuery("A", date1, date2) ==
          "SELECT COUNT(*) FROM A WHERE D >= '2020-08-17' AND D <= '2020-08-30'")
      }

      "date is in DATETIME format" in {
        assert(genDateTime.getCountQuery("A", date1, date1) ==
          "SELECT COUNT(*) FROM A WHERE DATE(D) = '2020-08-17'")
        assert(genDateTime.getCountQuery("A", date1, date2) ==
          "SELECT COUNT(*) FROM A WHERE DATE(D) >= '2020-08-17' AND DATE(D) <= '2020-08-30'")
      }

      "date is in STRING format" in {
        assert(genStr.getCountQuery("A", date1, date1) ==
          "SELECT COUNT(*) FROM A WHERE D = '2020-08-17'")
        assert(genStr.getCountQuery("A", date1, date2) ==
          "SELECT COUNT(*) FROM A WHERE D >= '2020-08-17' AND D <= '2020-08-30'")
      }

      "date is in NUMBER format" in {
        assert(genNum.getCountQuery("A", date1, date1) ==
          "SELECT COUNT(*) FROM A WHERE D = 20200817")
        assert(genNum.getCountQuery("A", date1, date2) ==
          "SELECT COUNT(*) FROM A WHERE D >= 20200817 AND D <= 20200830")
      }

      "the table name and column name need to be escaped" in {
        assert(genEscaped.getCountQuery("Input Table", date1, date1) ==
          "SELECT COUNT(*) FROM `Input Table` WHERE `Info date` = '2020-08-17'")
        assert(genEscaped.getCountQuery("Input Table", date1, date2) ==
          "SELECT COUNT(*) FROM `Input Table` WHERE `Info date` >= '2020-08-17' AND `Info date` <= '2020-08-30'")
      }
    }

    "generate ranged data queries" when {
      "date is in DATE format" in {
        assert(genDate.getDataQuery("A", date1, date1, Nil, None) ==
          "SELECT * FROM A WHERE D = '2020-08-17'")
        assert(genDate.getDataQuery("A", date1, date2, Nil, None) ==
          "SELECT * FROM A WHERE D >= '2020-08-17' AND D <= '2020-08-30'")
      }

      "date is in DATETIME format" in {
        assert(genDateTime.getDataQuery("A", date1, date1, Nil, None) ==
          "SELECT * FROM A WHERE DATE(D) = '2020-08-17'")
        assert(genDateTime.getDataQuery("A", date1, date2, Nil, None) ==
          "SELECT * FROM A WHERE DATE(D) >= '2020-08-17' AND DATE(D) <= '2020-08-30'")
      }

      "date is in STRING format" in {
        assert(genStr.getDataQuery("A", date1, date1, Nil, None) ==
          "SELECT * FROM A WHERE D = '2020-08-17'")
        assert(genStr.getDataQuery("A", date1, date2, Nil, None) ==
          "SELECT * FROM A WHERE D >= '2020-08-17' AND D <= '2020-08-30'")
      }

      "date is in NUMBER format" in {
        assert(genNum.getDataQuery("A", date1, date1, Nil, None) ==
          "SELECT * FROM A WHERE D = 20200817")
        assert(genNum.getDataQuery("A", date1, date2, Nil, None) ==
          "SELECT * FROM A WHERE D >= 20200817 AND D <= 20200830")
      }

      "with limit records" in {
        assert(genDate.getDataQuery("A", date1, date1, Nil, Some(100)) ==
          "SELECT * FROM A WHERE D = '2020-08-17' LIMIT 100")
        assert(genDate.getDataQuery("A", date1, date2, Nil, Some(100)) ==
          "SELECT * FROM A WHERE D >= '2020-08-17' AND D <= '2020-08-30' LIMIT 100")
      }
    }

    "getCountQueryForSql" should {
      "generate count queries for an SQL subquery" in {
        assert(genDate.getCountQueryForSql("SELECT A FROM B") == "SELECT COUNT(*) FROM (SELECT A FROM B) query")
      }
    }

    "getDtable" should {
      "return the original table when a table is provided" in {
        assert(genDate.getDtable("A") == "A")
      }

      "wrapped query without alias for SQL queries " in {
        assert(genDate.getDtable("SELECT A FROM B") == "(SELECT A FROM B) t")
      }
    }

    "quote" should {
      "quote each subfields separately" in {
        val actual = genDate.quote("System User.`Table Name`")

        assert(actual == "`System User`.`Table Name`")
      }
    }

    "unquote" should {
      "quote each subfields separately" in {
        val actual = genDate.unquote("System User.`Table Name`")

        assert(actual == "System User.Table Name")
      }
    }
  }

  "DB2 SQL generator" should {
    val genDate = getSqlGenerator("com.ibm.db2.jcc.DB2Driver", sqlConfigDate)
    val genDateTime = getSqlGenerator("com.ibm.db2.jcc.DB2Driver", sqlConfigDateTime)
    val genStr = getSqlGenerator("com.ibm.db2.jcc.DB2Driver", sqlConfigString)
    val genNum = getSqlGenerator("com.ibm.db2.jcc.DB2Driver", sqlConfigNumber)
    val genEscaped = getSqlGenerator("com.ibm.db2.jcc.DB2Driver", sqlConfigEscape)

    "generate count queries without date ranges" in {
      assert(genDate.getCountQuery("A") == "SELECT COUNT(*) AS CNT FROM A")
    }

    "generate data queries without date ranges" in {
      assert(genDate.getDataQuery("A", Nil, None) == "SELECT * FROM A")
    }

    "generate data queries when list of columns is specified" in {
      assert(genEscaped.getDataQuery("A", columns, None) == "SELECT \"A\", \"D\", \"Column with spaces\" FROM \"A\"")
    }

    "generate data queries with limit clause date ranges" in {
      assert(genDate.getDataQuery("A", Nil, Some(100)) == "SELECT * FROM A LIMIT 100")
    }

    "generate ranged count queries" when {
      "date is in DATE format" in {
        assert(genDate.getCountQuery("A", date1, date1) ==
          "SELECT COUNT(*) AS CNT FROM A WHERE D = DATE '2020-08-17'")
        assert(genDate.getCountQuery("A", date1, date2) ==
          "SELECT COUNT(*) AS CNT FROM A WHERE D >= DATE '2020-08-17' AND D <= DATE '2020-08-30'")
      }

      "date is in DATETIME format" in {
        assert(genDateTime.getCountQuery("A", date1, date1) ==
          "SELECT COUNT(*) AS CNT FROM A WHERE CAST(D AS DATE) = DATE '2020-08-17'")
        assert(genDateTime.getCountQuery("A", date1, date2) ==
          "SELECT COUNT(*) AS CNT FROM A WHERE CAST(D AS DATE) >= DATE '2020-08-17' AND CAST(D AS DATE) <= DATE '2020-08-30'")
      }

      "date is in STRING format" in {
        assert(genStr.getCountQuery("A", date1, date1) ==
          "SELECT COUNT(*) AS CNT FROM A WHERE D = '2020-08-17'")
        assert(genStr.getCountQuery("A", date1, date2) ==
          "SELECT COUNT(*) AS CNT FROM A WHERE D >= '2020-08-17' AND D <= '2020-08-30'")
      }

      "date is in NUMBER format" in {
        assert(genNum.getCountQuery("A", date1, date1) ==
          "SELECT COUNT(*) AS CNT FROM A WHERE D = 20200817")
        assert(genNum.getCountQuery("A", date1, date2) ==
          "SELECT COUNT(*) AS CNT FROM A WHERE D >= 20200817 AND D <= 20200830")
      }

      "the table name and column name need to be escaped" in {
        assert(genEscaped.getCountQuery("Input Table", date1, date1) ==
          "SELECT COUNT(*) AS \"CNT\" FROM \"Input Table\" WHERE \"Info date\" = DATE '2020-08-17'")
        assert(genEscaped.getCountQuery("Input Table", date1, date2) ==
          "SELECT COUNT(*) AS \"CNT\" FROM \"Input Table\" WHERE \"Info date\" >= DATE '2020-08-17' AND \"Info date\" <= DATE '2020-08-30'")
      }
    }

    "generate ranged data queries" when {
      "date is in DATE format" in {
        assert(genDate.getDataQuery("A", date1, date1, Nil, None) ==
          "SELECT * FROM A WHERE D = DATE '2020-08-17'")
        assert(genDate.getDataQuery("A", date1, date2, Nil, None) ==
          "SELECT * FROM A WHERE D >= DATE '2020-08-17' AND D <= DATE '2020-08-30'")
      }

      "date is in DATETIME format" in {
        assert(genDateTime.getDataQuery("A", date1, date1, Nil, None) ==
          "SELECT * FROM A WHERE CAST(D AS DATE) = DATE '2020-08-17'")
        assert(genDateTime.getDataQuery("A", date1, date2, Nil, None) ==
          "SELECT * FROM A WHERE CAST(D AS DATE) >= DATE '2020-08-17' AND CAST(D AS DATE) <= DATE '2020-08-30'")
      }

      "date is in STRING format" in {
        assert(genStr.getDataQuery("A", date1, date1, Nil, None) ==
          "SELECT * FROM A WHERE D = '2020-08-17'")
        assert(genStr.getDataQuery("A", date1, date2, Nil, None) ==
          "SELECT * FROM A WHERE D >= '2020-08-17' AND D <= '2020-08-30'")
      }

      "date is in NUMBER format" in {
        assert(genNum.getDataQuery("A", date1, date1, Nil, None) ==
          "SELECT * FROM A WHERE D = 20200817")
        assert(genNum.getDataQuery("A", date1, date2, Nil, None) ==
          "SELECT * FROM A WHERE D >= 20200817 AND D <= 20200830")
      }

      "with limit records" in {
        assert(genDate.getDataQuery("A", date1, date1, Nil, Some(100)) ==
          "SELECT * FROM A WHERE D = DATE '2020-08-17' LIMIT 100")
        assert(genDate.getDataQuery("A", date1, date2, Nil, Some(100)) ==
          "SELECT * FROM A WHERE D >= DATE '2020-08-17' AND D <= DATE '2020-08-30' LIMIT 100")
      }
    }

    "getCountQueryForSql" should {
      "generate count queries for an SQL subquery" in {
        assert(genDate.getCountQueryForSql("SELECT A FROM B") == "SELECT COUNT(*) FROM (SELECT A FROM B) AS query")
      }
    }

    "getDtable" should {
      "return the original table when a table is provided" in {
        assert(genDate.getDtable("A") == "A")
      }

      "wrapped query without alias for SQL queries " in {
        assert(genDate.getDtable("SELECT A FROM B") == "(SELECT A FROM B) AS T")
      }
    }

    "quote" should {
      "quote each subfields separately" in {
        val actual = genDate.quote("System User.\"Table Name\"")

        assert(actual == "\"System User\".\"Table Name\"")
      }
    }

    "unquote" should {
      "quote each subfields separately" in {
        val actual = genDate.unquote("System User.\"Table Name\"")

        assert(actual == "System User.Table Name")
      }
    }
  }

  "HSQL generator" should {
    val genDate = getSqlGenerator("org.hsqldb.jdbc.JDBCDriver", sqlConfigDate)
    val genDateTime = getSqlGenerator("org.hsqldb.jdbc.JDBCDriver", sqlConfigDateTime)
    val genStr = getSqlGenerator("org.hsqldb.jdbc.JDBCDriver", sqlConfigString)
    val genNum = getSqlGenerator("org.hsqldb.jdbc.JDBCDriver", sqlConfigNumber)
    val genEscaped = getSqlGenerator("org.hsqldb.jdbc.JDBCDriver", sqlConfigEscape)

    "generate count queries without date ranges" in {
      assert(genDate.getCountQuery("A") == "SELECT COUNT(*) AS CNT FROM A")
    }

    "generate data queries without date ranges" in {
      assert(genDate.getDataQuery("A", Nil, None) == "SELECT * FROM A")
    }

    "generate data queries when list of columns is specified" in {
      assert(genEscaped.getDataQuery("A", columns, None) == "SELECT \"A\", \"D\", \"Column with spaces\" FROM \"A\"")
    }

    "generate data queries with limit clause date ranges" in {
      assert(genDate.getDataQuery("A", Nil, Some(100)) == "SELECT * FROM A LIMIT 100")
    }

    "generate ranged count queries" when {
      "date is in DATE format" in {
        assert(genDate.getCountQuery("A", date1, date1) ==
          "SELECT COUNT(*) AS CNT FROM A WHERE D = TO_DATE('2020-08-17', 'YYYY-MM-DD')")
        assert(genDate.getCountQuery("A", date1, date2) ==
          "SELECT COUNT(*) AS CNT FROM A WHERE D >= TO_DATE('2020-08-17', 'YYYY-MM-DD') AND D <= TO_DATE('2020-08-30', 'YYYY-MM-DD')")
      }

      "date is in DATETIME format" in {
        assert(genDateTime.getCountQuery("A", date1, date1) ==
          "SELECT COUNT(*) AS CNT FROM A WHERE CAST(D AS DATE) = TO_DATE('2020-08-17', 'YYYY-MM-DD')")
        assert(genDateTime.getCountQuery("A", date1, date2) ==
          "SELECT COUNT(*) AS CNT FROM A WHERE CAST(D AS DATE) >= TO_DATE('2020-08-17', 'YYYY-MM-DD') AND CAST(D AS DATE) <= TO_DATE('2020-08-30', 'YYYY-MM-DD')")
      }

      "date is in STRING format" in {
        assert(genStr.getCountQuery("A", date1, date1) ==
          "SELECT COUNT(*) AS CNT FROM A WHERE D = '2020-08-17'")
        assert(genStr.getCountQuery("A", date1, date2) ==
          "SELECT COUNT(*) AS CNT FROM A WHERE D >= '2020-08-17' AND D <= '2020-08-30'")
      }

      "date is in NUMBER format" in {
        assert(genNum.getCountQuery("A", date1, date1) ==
          "SELECT COUNT(*) AS CNT FROM A WHERE D = 20200817")
        assert(genNum.getCountQuery("A", date1, date2) ==
          "SELECT COUNT(*) AS CNT FROM A WHERE D >= 20200817 AND D <= 20200830")
      }

      "the table name and column name need to be escaped" in {
        assert(genEscaped.getCountQuery("SELECT", date1, date1) ==
          "SELECT COUNT(*) AS \"CNT\" FROM \"SELECT\" WHERE \"Info date\" = TO_DATE('2020-08-17', 'YYYY-MM-DD')")
        assert(genEscaped.getCountQuery("SELECT", date1, date2) ==
          "SELECT COUNT(*) AS \"CNT\" FROM \"SELECT\" WHERE \"Info date\" >= TO_DATE('2020-08-17', 'YYYY-MM-DD') AND \"Info date\" <= TO_DATE('2020-08-30', 'YYYY-MM-DD')")
      }
    }

    "generate ranged data queries" when {
      "date is in DATE format" in {
        assert(genDate.getDataQuery("A", date1, date1, Nil, None) ==
          "SELECT * FROM A WHERE D = TO_DATE('2020-08-17', 'YYYY-MM-DD')")
        assert(genDate.getDataQuery("A", date1, date2, Nil, None) ==
          "SELECT * FROM A WHERE D >= TO_DATE('2020-08-17', 'YYYY-MM-DD') AND D <= TO_DATE('2020-08-30', 'YYYY-MM-DD')")
      }

      "date is in DATETIME format" in {
        assert(genDateTime.getDataQuery("A", date1, date1, Nil, None) ==
          "SELECT * FROM A WHERE CAST(D AS DATE) = TO_DATE('2020-08-17', 'YYYY-MM-DD')")
        assert(genDateTime.getDataQuery("A", date1, date2, Nil, None) ==
          "SELECT * FROM A WHERE CAST(D AS DATE) >= TO_DATE('2020-08-17', 'YYYY-MM-DD') AND CAST(D AS DATE) <= TO_DATE('2020-08-30', 'YYYY-MM-DD')")
      }

      "date is in STRING format" in {
        assert(genStr.getDataQuery("A", date1, date1, Nil, None) ==
          "SELECT * FROM A WHERE D = '2020-08-17'")
        assert(genStr.getDataQuery("A", date1, date2, Nil, None) ==
          "SELECT * FROM A WHERE D >= '2020-08-17' AND D <= '2020-08-30'")
      }

      "date is in NUMBER format" in {
        assert(genNum.getDataQuery("A", date1, date1, Nil, None) ==
          "SELECT * FROM A WHERE D = 20200817")
        assert(genNum.getDataQuery("A", date1, date2, Nil, None) ==
          "SELECT * FROM A WHERE D >= 20200817 AND D <= 20200830")
      }

      "with limit records" in {
        assert(genDate.getDataQuery("A", date1, date1, Nil, Some(100)) ==
          "SELECT * FROM A WHERE D = TO_DATE('2020-08-17', 'YYYY-MM-DD') LIMIT 100")
        assert(genDate.getDataQuery("A", date1, date2, Nil, Some(100)) ==
          "SELECT * FROM A WHERE D >= TO_DATE('2020-08-17', 'YYYY-MM-DD') AND D <= TO_DATE('2020-08-30', 'YYYY-MM-DD') LIMIT 100")
      }
    }

    "getCountQueryForSql" should {
      "generate count queries for an SQL subquery" in {
        assert(genDate.getCountQueryForSql("SELECT A FROM B") == "SELECT COUNT(*) FROM (SELECT A FROM B)")
      }
    }

    "getDtable" should {
      "return the original table when a table is provided" in {
        assert(genDate.getDtable("A") == "A")
      }

      "wrapped query without alias for SQL queries " in {
        assert(genDate.getDtable("SELECT A FROM B") == "(SELECT A FROM B) t")
      }
    }

    "quote" should {
      "escape each subfields separately" in {
        val actual = genDate.quote("System User.\"Table Name\"")

        assert(actual == "\"System User\".\"Table Name\"")
      }

      "throw an exception if a column contains a single quote" in {
        assertThrows[IllegalArgumentException] {
          genDate.quote("ABC ' DEF")
        }
      }

      "throw an exception if a column contains a semicolon" in {
        assertThrows[IllegalArgumentException] {
          genDate.quote("ABC ; DEF")
        }
      }
    }
  }

>>>>>>> feb975a5
  "Generic SQL generator" should {
  }

}<|MERGE_RESOLUTION|>--- conflicted
+++ resolved
@@ -72,1397 +72,4 @@
     }
   }
 
-<<<<<<< HEAD
-=======
-  "Oracle SQL generator" should {
-    val gen = getSqlGenerator("oracle.jdbc.OracleDriver", sqlConfigDate)
-    val genStr = getSqlGenerator("oracle.jdbc.OracleDriver", sqlConfigString)
-    val genNum = getSqlGenerator("oracle.jdbc.OracleDriver", sqlConfigNumber)
-    val genDateTime = getSqlGenerator("oracle.jdbc.OracleDriver", sqlConfigDateTime)
-    val genEscaped = getSqlGenerator("oracle.jdbc.OracleDriver", sqlConfigEscape)
-
-    "generate count queries without date ranges" in {
-      assert(gen.getCountQuery("A") == "SELECT COUNT(*) FROM A")
-    }
-
-    "generate data queries without date ranges" in {
-      assert(gen.getDataQuery("A", Nil, None) == "SELECT * FROM A")
-    }
-
-   "generate data queries when list of columns is specified" in {
-      assert(gen.getDataQuery("A", columns, None) == "SELECT A, D, \"Column with spaces\" FROM A")
-    }
-
-    "generate data queries with limit clause date ranges" in {
-      assert(gen.getDataQuery("A", Nil, Some(100)) == "SELECT * FROM A WHERE ROWNUM <= 100")
-    }
-
-    "generate ranged count queries" when {
-      "date is in DATE format" in {
-        assert(gen.getCountQuery("A", date1, date1) ==
-          "SELECT COUNT(*) FROM A WHERE D = date'2020-08-17'")
-        assert(gen.getCountQuery("A", date1, date2) ==
-          "SELECT COUNT(*) FROM A WHERE D >= date'2020-08-17' AND D <= date'2020-08-30'")
-      }
-
-      "date is in STRING format" in {
-        assert(genStr.getCountQuery("A", date1, date1) ==
-          "SELECT COUNT(*) FROM A WHERE D = '2020-08-17'")
-        assert(genStr.getCountQuery("A", date1, date2) ==
-          "SELECT COUNT(*) FROM A WHERE D >= '2020-08-17' AND D <= '2020-08-30'")
-      }
-
-      "date is in NUMBER format" in {
-        assert(genNum.getCountQuery("A", date1, date1) ==
-          "SELECT COUNT(*) FROM A WHERE D = 20200817")
-        assert(genNum.getCountQuery("A", date1, date2) ==
-          "SELECT COUNT(*) FROM A WHERE D >= 20200817 AND D <= 20200830")
-      }
-
-      "the table name and column name need to be escaped" in {
-        assert(genEscaped.getCountQuery("Input Table", date1, date1) ==
-          "SELECT COUNT(*) FROM \"Input Table\" WHERE \"Info date\" = date'2020-08-17'")
-        assert(genEscaped.getCountQuery("Input Table", date1, date2) ==
-          "SELECT COUNT(*) FROM \"Input Table\" WHERE \"Info date\" >= date'2020-08-17' AND \"Info date\" <= date'2020-08-30'")
-      }
-    }
-
-    "generate ranged data queries" when {
-      "date is in DATE format" in {
-        assert(gen.getDataQuery("A", date1, date1, Nil, None) ==
-          "SELECT * FROM A WHERE D = date'2020-08-17'")
-        assert(gen.getDataQuery("A", date1, date2, Nil, None) ==
-          "SELECT * FROM A WHERE D >= date'2020-08-17' AND D <= date'2020-08-30'")
-      }
-
-      "date is in STRING format" in {
-        assert(genStr.getDataQuery("A", date1, date1, Nil, None) ==
-          "SELECT * FROM A WHERE D = '2020-08-17'")
-        assert(genStr.getDataQuery("A", date1, date2, Nil, None) ==
-          "SELECT * FROM A WHERE D >= '2020-08-17' AND D <= '2020-08-30'")
-      }
-
-      "date is in NUMBER format" in {
-        assert(genNum.getDataQuery("A", date1, date1, Nil, None) ==
-          "SELECT * FROM A WHERE D = 20200817")
-        assert(genNum.getDataQuery("A", date1, date2, Nil, None) ==
-          "SELECT * FROM A WHERE D >= 20200817 AND D <= 20200830")
-      }
-
-      "date is in DATETIME format" in {
-        assert(genDateTime.getDataQuery("A", date1, date1, Nil, None) ==
-          "SELECT * FROM A WHERE TO_DATE(D, 'YYYY-MM-DD') = date'2020-08-17'")
-        assert(genDateTime.getDataQuery("A", date1, date2, Nil, None) ==
-          "SELECT * FROM A WHERE TO_DATE(D, 'YYYY-MM-DD') >= date'2020-08-17' AND TO_DATE(D, 'YYYY-MM-DD') <= date'2020-08-30'")
-      }
-
-      "with limit records" in {
-        assert(gen.getDataQuery("A", date1, date1, Nil, Some(100)) ==
-          "SELECT * FROM A WHERE D = date'2020-08-17' AND ROWNUM <= 100")
-        assert(gen.getDataQuery("A", date1, date2, Nil, Some(100)) ==
-          "SELECT * FROM A WHERE D >= date'2020-08-17' AND D <= date'2020-08-30' AND ROWNUM <= 100")
-      }
-    }
-
-    "getCountQueryForSql" should {
-      "generate count queries for an SQL subquery" in {
-        assert(gen.getCountQueryForSql("SELECT A FROM B") == "SELECT COUNT(*) FROM (SELECT A FROM B) query")
-      }
-    }
-
-    "getDtable" should {
-      "return the original table when a table is provided" in {
-        assert(gen.getDtable("A") == "A")
-      }
-
-      "wrapped query without alias for SQL queries " in {
-        assert(gen.getDtable("SELECT A FROM B") == "(SELECT A FROM B)")
-      }
-    }
-
-    "quote" should {
-      "quote each subfields separately" in {
-        val actual = gen.quote("System User.\"Table Name\"")
-
-        assert(actual == "\"System User\".\"Table Name\"")
-      }
-    }
-
-    "unquote" should {
-      "quote each subfields separately" in {
-        val actual = gen.unquote("System User.\"Table Name\"")
-
-        assert(actual == "System User.Table Name")
-      }
-    }
-  }
-
-  "Microsoft SQL generator" should {
-    val genDate = getSqlGenerator("net.sourceforge.jtds.jdbc.Driver", sqlConfigDate)
-    val genDateTime = getSqlGenerator("net.sourceforge.jtds.jdbc.Driver", sqlConfigDateTime)
-    val genStr = getSqlGenerator("net.sourceforge.jtds.jdbc.Driver", sqlConfigString)
-    val genStr2 = getSqlGenerator("net.sourceforge.jtds.jdbc.Driver", DummySqlConfigFactory.getDummyConfig(infoDateType = SqlColumnType.STRING, dateFormatApp = "yyyyMMdd",  infoDateColumn = "D"))
-    val genNum = getSqlGenerator("net.sourceforge.jtds.jdbc.Driver", sqlConfigNumber)
-    val genEscaped = getSqlGenerator("net.sourceforge.jtds.jdbc.Driver", sqlConfigEscape)
-    val genEscaped2 = getSqlGenerator("net.sourceforge.jtds.jdbc.Driver",  DummySqlConfigFactory.getDummyConfig(infoDateColumn = "[Info date]", identifierQuotingPolicy = QuotingPolicy.Auto))
-
-    "generate count queries without date ranges" in {
-      assert(genDate.getCountQuery("A") == "SELECT COUNT(*) AS CNT FROM A WITH (NOLOCK)")
-    }
-
-    "generate data queries without date ranges" in {
-      assert(genDate.getDataQuery("A", Nil, None) == "SELECT * FROM A WITH (NOLOCK)")
-    }
-
-    "generate data queries when list of columns is specified" in {
-      assert(genEscaped.getDataQuery("A", columns, None) == "SELECT [A], [D], [Column with spaces] FROM [A] WITH (NOLOCK)")
-    }
-
-    "generate data queries with limit clause date ranges" in {
-      assert(genDate.getDataQuery("A", Nil, Some(100)) == "SELECT TOP 100 * FROM A WITH (NOLOCK)")
-    }
-
-    "generate data queries with limit clause date ranges when table is quoted" in {
-      assert(genDate.getDataQuery("\"A\"", Nil, Some(100)) == "SELECT TOP 100 * FROM \"A\" WITH (NOLOCK)")
-    }
-
-    "generate data queries with limit clause date ranges when table is escaped in brackets" in {
-      assert(genDate.getDataQuery("[A]", Nil, Some(100)) == "SELECT TOP 100 * FROM [A] WITH (NOLOCK)")
-    }
-
-    "generate ranged count queries" when {
-      "date is in DATE format" in {
-        assert(genDate.getCountQuery("A", date1, date1) ==
-          "SELECT COUNT(*) AS CNT FROM A WITH (NOLOCK) WHERE D = CONVERT(DATE, '2020-08-17', 23)")
-        assert(genDate.getCountQuery("A", date1, date2) ==
-          "SELECT COUNT(*) AS CNT FROM A WITH (NOLOCK) WHERE D >= CONVERT(DATE, '2020-08-17', 23) AND D <= CONVERT(DATE, '2020-08-30', 23)")
-      }
-
-      "date is in DATETIME format" in {
-        assert(genDateTime.getCountQuery("A", date1, date1) ==
-          "SELECT COUNT(*) AS CNT FROM A WITH (NOLOCK) WHERE CONVERT(DATE, D, 23) = CONVERT(DATE, '2020-08-17', 23)")
-        assert(genDateTime.getCountQuery("A", date1, date2) ==
-          "SELECT COUNT(*) AS CNT FROM A WITH (NOLOCK) WHERE CONVERT(DATE, D, 23) >= CONVERT(DATE, '2020-08-17', 23) AND CONVERT(DATE, D, 23) <= CONVERT(DATE, '2020-08-30', 23)")
-    }
-
-      "date is in STRING ISO format" in {
-        assert(genStr.getCountQuery("A", date1, date1) ==
-          "SELECT COUNT(*) AS CNT FROM A WITH (NOLOCK) WHERE TRY_CONVERT(DATE, D, 23) = CONVERT(DATE, '2020-08-17', 23)")
-        assert(genStr.getCountQuery("A", date1, date2) ==
-          "SELECT COUNT(*) AS CNT FROM A WITH (NOLOCK) WHERE TRY_CONVERT(DATE, D, 23) >= CONVERT(DATE, '2020-08-17', 23) " +
-            "AND TRY_CONVERT(DATE, D, 23) <= CONVERT(DATE, '2020-08-30', 23)")
-      }
-
-      "date is in STRING non ISO format" in {
-        assert(genStr2.getCountQuery("A", date1, date1) ==
-          "SELECT COUNT(*) AS CNT FROM A WITH (NOLOCK) WHERE D = '20200817'")
-        assert(genStr2.getCountQuery("A", date1, date2) ==
-          "SELECT COUNT(*) AS CNT FROM A WITH (NOLOCK) WHERE D >= '20200817' AND D <= '20200830'")
-      }
-
-      "date is in NUMBER format" in {
-        assert(genNum.getCountQuery("A", date1, date1) ==
-          "SELECT COUNT(*) AS CNT FROM A WITH (NOLOCK) WHERE D = 20200817")
-        assert(genNum.getCountQuery("A", date1, date2) ==
-          "SELECT COUNT(*) AS CNT FROM A WITH (NOLOCK) WHERE D >= 20200817 AND D <= 20200830")
-      }
-
-      "the table name and column name need to be escaped" in {
-        assert(genEscaped.getCountQuery("Input Table", date1, date1) ==
-          "SELECT COUNT(*) AS [CNT] FROM [Input Table] WITH (NOLOCK) WHERE [Info date] = CONVERT(DATE, '2020-08-17', 23)")
-        assert(genEscaped.getCountQuery("Input Table", date1, date2) ==
-          "SELECT COUNT(*) AS [CNT] FROM [Input Table] WITH (NOLOCK) WHERE [Info date] >= CONVERT(DATE, '2020-08-17', 23) AND [Info date] <= CONVERT(DATE, '2020-08-30', 23)")
-      }
-
-      "the table name and column name already escaped" in {
-        assert(genEscaped2.getCountQuery("Input Table", date1, date1) ==
-          "SELECT COUNT(*) AS CNT FROM [Input Table] WITH (NOLOCK) WHERE [Info date] = CONVERT(DATE, '2020-08-17', 23)")
-        assert(genEscaped2.getCountQuery("Input Table", date1, date2) ==
-          "SELECT COUNT(*) AS CNT FROM [Input Table] WITH (NOLOCK) WHERE [Info date] >= CONVERT(DATE, '2020-08-17', 23) AND [Info date] <= CONVERT(DATE, '2020-08-30', 23)")
-      }
-    }
-
-    "generate ranged data queries" when {
-      "date is in DATE format" in {
-        assert(genDate.getDataQuery("A", date1, date1, Nil, None) ==
-          "SELECT * FROM A WITH (NOLOCK) WHERE D = CONVERT(DATE, '2020-08-17', 23)")
-        assert(genDate.getDataQuery("A", date1, date2, Nil, None) ==
-          "SELECT * FROM A WITH (NOLOCK) WHERE D >= CONVERT(DATE, '2020-08-17', 23) AND D <= CONVERT(DATE, '2020-08-30', 23)")
-      }
-
-      "date is in DATETIME format" in {
-        assert(genDateTime.getDataQuery("A", date1, date1, Nil, None) ==
-          "SELECT * FROM A WITH (NOLOCK) WHERE CONVERT(DATE, D, 23) = CONVERT(DATE, '2020-08-17', 23)")
-        assert(genDateTime.getDataQuery("A", date1, date2, Nil, None) ==
-          "SELECT * FROM A WITH (NOLOCK) WHERE CONVERT(DATE, D, 23) >= CONVERT(DATE, '2020-08-17', 23) AND CONVERT(DATE, D, 23) <= CONVERT(DATE, '2020-08-30', 23)")
-      }
-
-      "date is in STRING ISO format" in {
-        assert(genStr.getDataQuery("A", date1, date1, Nil, None) ==
-          "SELECT * FROM A WITH (NOLOCK) WHERE TRY_CONVERT(DATE, D, 23) = CONVERT(DATE, '2020-08-17', 23)")
-        assert(genStr.getDataQuery("A", date1, date2, Nil, None) ==
-          "SELECT * FROM A WITH (NOLOCK) WHERE TRY_CONVERT(DATE, D, 23) >= CONVERT(DATE, '2020-08-17', 23) " +
-            "AND TRY_CONVERT(DATE, D, 23) <= CONVERT(DATE, '2020-08-30', 23)")
-      }
-
-      "date is in STRING non-ISO format" in {
-        assert(genStr2.getDataQuery("A", date1, date1, Nil, None) ==
-          "SELECT * FROM A WITH (NOLOCK) WHERE D = '20200817'")
-        assert(genStr2.getDataQuery("A", date1, date2, Nil, None) ==
-          "SELECT * FROM A WITH (NOLOCK) WHERE D >= '20200817' AND D <= '20200830'")
-      }
-
-      "date is in NUMBER format" in {
-        assert(genNum.getDataQuery("A", date1, date1, Nil, None) ==
-          "SELECT * FROM A WITH (NOLOCK) WHERE D = 20200817")
-        assert(genNum.getDataQuery("A", date1, date2, Nil, None) ==
-          "SELECT * FROM A WITH (NOLOCK) WHERE D >= 20200817 AND D <= 20200830")
-      }
-
-      "with limit records" in {
-        assert(genDate.getDataQuery("A", date1, date1, Nil, Some(100)) ==
-          "SELECT TOP 100 * FROM A WITH (NOLOCK) WHERE D = CONVERT(DATE, '2020-08-17', 23)")
-        assert(genDate.getDataQuery("A", date1, date2, Nil, Some(100)) ==
-          "SELECT TOP 100 * FROM A WITH (NOLOCK) WHERE D >= CONVERT(DATE, '2020-08-17', 23) AND D <= CONVERT(DATE, '2020-08-30', 23)")
-      }
-    }
-
-    "getCountQueryForSql" should {
-      "generate count queries for an SQL subquery" in {
-        assert(genDate.getCountQueryForSql("SELECT A FROM B") == "SELECT COUNT(*) FROM (SELECT A FROM B) AS query")
-      }
-    }
-
-    "getDtable" should {
-      "return the original table when a table is provided" in {
-        assert(genDate.getDtable("A") == "A")
-      }
-
-      "wrapped query with alias for SQL queries " in {
-        assert(genDate.getDtable("SELECT A FROM B") == "(SELECT A FROM B) AS tbl")
-      }
-    }
-
-    "quote" should {
-      "escape each subfields separately" in {
-        val actual = genDate.quote("System User.[Table Name]")
-
-        assert(actual == "[System User].[Table Name]")
-      }
-    }
-
-    "unquote" should {
-      "quote each subfields separately using quotes" in {
-        val actual = genDate.unquote("System User.\"Table Name\"")
-
-        assert(actual == "System User.Table Name")
-      }
-
-      "quote each subfields separately using brackets" in {
-        val actual = genDate.unquote("[System User].[Table Name]")
-
-        assert(actual == "System User.Table Name")
-      }
-    }
-
-    "splitComplexIdentifier" should {
-      "throw on an empty identifier" in {
-        assertThrows[IllegalArgumentException] {
-          genDate.asInstanceOf[SqlGeneratorMicrosoft].splitComplexIdentifier(" ")
-        }
-      }
-
-      "keep original column name as is" in {
-        val actual = genDate.asInstanceOf[SqlGeneratorMicrosoft].splitComplexIdentifier("System User")
-
-        assert(actual == Seq("System User"))
-      }
-
-      "split a complex column with brackets" in {
-        val actual = genDate.asInstanceOf[SqlGeneratorMicrosoft].splitComplexIdentifier("System User.[Table Name]")
-
-        assert(actual == Seq("System User", "[Table Name]"))
-      }
-
-      "split a complex column with quotes 1" in {
-        val actual = genDate.asInstanceOf[SqlGeneratorMicrosoft].splitComplexIdentifier("\"System User\".Table Name")
-
-        assert(actual == Seq("\"System User\"", "Table Name"))
-      }
-
-      "split a complex column with quotes 2" in {
-        val actual = genDate.asInstanceOf[SqlGeneratorMicrosoft].splitComplexIdentifier("[System User].\"Table Name\"")
-
-        assert(actual == Seq("[System User]", "\"Table Name\""))
-      }
-
-      "handle escaped dots with brackets" in {
-        val actual = genDate.asInstanceOf[SqlGeneratorMicrosoft].splitComplexIdentifier("[System User.Table Name]")
-
-        assert(actual == Seq("[System User.Table Name]"))
-      }
-
-      "handle escaped dots with quotes" in {
-        val actual = genDate.asInstanceOf[SqlGeneratorMicrosoft].splitComplexIdentifier("\"System User.Table Name\"")
-
-        assert(actual == Seq("\"System User.Table Name\""))
-      }
-
-      "throw an exception if brackets are found inside the identifier" in {
-        val ex = intercept[IllegalArgumentException] {
-          genDate.asInstanceOf[SqlGeneratorMicrosoft].splitComplexIdentifier("System Use[r.T]able Name")
-        }
-
-        assert(ex.getMessage.contains("Invalid character '[' in the identifier 'System Use[r.T]able Name', position 10."))
-      }
-
-      "throw an exception if quotes are found inside the identifier" in {
-        val ex = intercept[IllegalArgumentException] {
-          genDate.asInstanceOf[SqlGeneratorMicrosoft].splitComplexIdentifier("System Use\"r.T\"able Name")
-        }
-
-        assert(ex.getMessage.contains("Invalid character '\"' in the identifier 'System Use\"r.T\"able Name', position 10."))
-      }
-
-      "throw on unmatched open bracket" in {
-        val ex = intercept[IllegalArgumentException] {
-          genDate.asInstanceOf[SqlGeneratorMicrosoft].splitComplexIdentifier("System User.[Table Name")
-        }
-
-        assert(ex.getMessage.contains("Found not matching '[' in the identifier 'System User.[Table Name'"))
-      }
-
-      "throw on unmatched open double quote" in {
-        val ex = intercept[IllegalArgumentException] {
-          genDate.asInstanceOf[SqlGeneratorMicrosoft].splitComplexIdentifier("System User.\"Table Name")
-        }
-
-        assert(ex.getMessage.contains("Found not matching '\"' in the identifier 'System User.\"Table Name'"))
-      }
-
-      "throw on unmatched closing bracket" in {
-        val ex = intercept[IllegalArgumentException] {
-          genDate.asInstanceOf[SqlGeneratorMicrosoft].splitComplexIdentifier("System User.Table Name]")
-        }
-
-        assert(ex.getMessage.contains("Found not matching ']' in the identifier 'System User.Table Name]'"))
-      }
-
-      "throw on unmatched double quote at the and" in {
-        val ex = intercept[IllegalArgumentException] {
-          genDate.asInstanceOf[SqlGeneratorMicrosoft].splitComplexIdentifier("System User.Table Name\"")
-        }
-
-        assert(ex.getMessage.contains("Found not matching '\"' in the identifier 'System User.Table Name\"'"))
-      }
-
-      "throw on invalid open double-quote" in {
-        val ex = intercept[IllegalArgumentException] {
-          genDate.asInstanceOf[SqlGeneratorMicrosoft].splitComplexIdentifier("\"System User.\"Table Name")
-        }
-
-        assert(ex.getMessage.contains("Invalid character '\"' in the identifier '\"System User.\"Table Name'"))
-      }
-
-      "throw on invalid close double-quote" in {
-        val ex = intercept[IllegalArgumentException] {
-          genDate.asInstanceOf[SqlGeneratorMicrosoft].splitComplexIdentifier("\"System Use\"r.Table Name")
-        }
-
-        assert(ex.getMessage.contains("Invalid character '\"' in the identifier '\"System Use\"r.Table Name'"))
-      }
-    }
-  }
-
-  "Denodo SQL generator" should {
-    val gen = getSqlGenerator("com.denodo.vdp.jdbc.Driver", sqlConfigDate)
-    val genStr = getSqlGenerator("com.denodo.vdp.jdbc.Driver", sqlConfigString)
-    val genNum = getSqlGenerator("com.denodo.vdp.jdbc.Driver", sqlConfigNumber)
-    val genDateTime = getSqlGenerator("com.denodo.vdp.jdbc.Driver", sqlConfigDateTime)
-    val genEscaped = getSqlGenerator("com.denodo.vdp.jdbc.Driver", sqlConfigEscape)
-    val genEscapedAuto = getSqlGenerator("com.denodo.vdp.jdbc.Driver", sqlConfigEscape.copy(identifierQuotingPolicy = QuotingPolicy.Auto))
-
-    "generate count queries without date ranges" in {
-      assert(gen.getCountQuery("A") == "SELECT COUNT(*) FROM A")
-    }
-
-    "generate data queries without date ranges" in {
-      assert(gen.getDataQuery("A", Nil, None) == "SELECT * FROM A")
-    }
-
-    "generate data queries when list of columns is specified with escaping" in {
-      assert(genEscaped.getDataQuery("A", columns, None) == "SELECT \"A\", \"D\", \"Column with spaces\" FROM \"A\"")
-    }
-
-    "generate data queries when list of columns is specified with auto escaping" in {
-      assert(genEscapedAuto.getDataQuery("A", columns, None) == "SELECT A, D, \"Column with spaces\" FROM A")
-    }
-
-    "generate data queries with limit clause date ranges" in {
-      assert(gen.getDataQuery("A", Nil, Some(100)) == "SELECT * FROM A")
-    }
-
-    "generate ranged count queries" when {
-      "date is in DATE format" in {
-        assert(gen.getCountQuery("A", date1, date1) ==
-          "SELECT COUNT(*) FROM A WHERE D = date'2020-08-17'")
-        assert(gen.getCountQuery("A", date1, date2) ==
-          "SELECT COUNT(*) FROM A WHERE D >= date'2020-08-17' AND D <= date'2020-08-30'")
-      }
-
-      "date is in DATETIME format" in {
-        assert(genDateTime.getCountQuery("A", date1, date1) ==
-          "SELECT COUNT(*) FROM A WHERE CAST(D AS DATE) = date'2020-08-17'")
-        assert(genDateTime.getCountQuery("A", date1, date2) ==
-          "SELECT COUNT(*) FROM A WHERE CAST(D AS DATE) >= date'2020-08-17' AND CAST(D AS DATE) <= date'2020-08-30'")
-      }
-
-      "date is in STRING format" in {
-        assert(genStr.getCountQuery("A", date1, date1) ==
-          "SELECT COUNT(*) FROM A WHERE D = '2020-08-17'")
-        assert(genStr.getCountQuery("A", date1, date2) ==
-          "SELECT COUNT(*) FROM A WHERE D >= '2020-08-17' AND D <= '2020-08-30'")
-      }
-
-      "date is in NUMBER format" in {
-        assert(genNum.getCountQuery("A", date1, date1) ==
-          "SELECT COUNT(*) FROM A WHERE D = 20200817")
-        assert(genNum.getCountQuery("A", date1, date2) ==
-          "SELECT COUNT(*) FROM A WHERE D >= 20200817 AND D <= 20200830")
-      }
-
-      "the table name and column name need to be escaped" in {
-        assert(genEscaped.getCountQuery("Input Table", date1, date1) ==
-          "SELECT COUNT(*) FROM \"Input Table\" WHERE \"Info date\" = date'2020-08-17'")
-        assert(genEscapedAuto.getCountQuery("Input Table", date1, date2) ==
-          "SELECT COUNT(*) FROM \"Input Table\" WHERE \"Info date\" >= date'2020-08-17' AND \"Info date\" <= date'2020-08-30'")
-      }
-    }
-
-    "generate ranged data queries" when {
-      "date is in DATE format" in {
-        assert(gen.getDataQuery("A", date1, date1, Nil, None) ==
-          "SELECT * FROM A WHERE D = date'2020-08-17'")
-        assert(gen.getDataQuery("A", date1, date2, Nil, None) ==
-          "SELECT * FROM A WHERE D >= date'2020-08-17' AND D <= date'2020-08-30'")
-      }
-
-      "date is in DATETIME format" in {
-        assert(genDateTime.getDataQuery("A", date1, date1, Nil, None) ==
-          "SELECT * FROM A WHERE CAST(D AS DATE) = date'2020-08-17'")
-        assert(genDateTime.getDataQuery("A", date1, date2, Nil, None) ==
-          "SELECT * FROM A WHERE CAST(D AS DATE) >= date'2020-08-17' AND CAST(D AS DATE) <= date'2020-08-30'")
-      }
-
-      "date is in STRING format" in {
-        assert(genStr.getDataQuery("A", date1, date1, Nil, None) ==
-          "SELECT * FROM A WHERE D = '2020-08-17'")
-        assert(genStr.getDataQuery("A", date1, date2, Nil, None) ==
-          "SELECT * FROM A WHERE D >= '2020-08-17' AND D <= '2020-08-30'")
-      }
-
-      "date is in NUMBER format" in {
-        assert(genNum.getDataQuery("A", date1, date1, Nil, None) ==
-          "SELECT * FROM A WHERE D = 20200817")
-        assert(genNum.getDataQuery("A", date1, date2, Nil, None) ==
-          "SELECT * FROM A WHERE D >= 20200817 AND D <= 20200830")
-      }
-
-      "with limit records" in {
-        assert(gen.getDataQuery("A", date1, date1, Nil, Some(100)) ==
-          "SELECT * FROM A WHERE D = date'2020-08-17'")
-        assert(gen.getDataQuery("A", date1, date2, Nil, Some(100)) ==
-          "SELECT * FROM A WHERE D >= date'2020-08-17' AND D <= date'2020-08-30'")
-      }
-    }
-
-    "getCountQueryForSql" should {
-      "generate count queries for an SQL subquery" in {
-        assert(gen.getCountQueryForSql("SELECT A FROM B") == "SELECT COUNT(*) FROM (SELECT A FROM B) AS query")
-      }
-    }
-
-    "getDtable" should {
-      "return the original table when a table is provided" in {
-        assert(gen.getDtable("A") == "A")
-      }
-
-      "wrapped query without alias for SQL queries " in {
-        assert(gen.getDtable("SELECT A FROM B") == "(SELECT A FROM B) tbl")
-      }
-    }
-
-    "quote" should {
-      "quote each subfields separately" in {
-        val actual = gen.quote("System User.\"Table Name\"")
-
-        assert(actual == "\"System User\".\"Table Name\"")
-      }
-    }
-
-    "unquote" should {
-      "quote each subfields separately" in {
-        val actual = gen.unquote("System User.\"Table Name\"")
-
-        assert(actual == "System User.Table Name")
-      }
-    }
-
-    "splitComplexIdentifier" should {
-      "throw on an empty identifier" in {
-        assertThrows[IllegalArgumentException] {
-          gen.asInstanceOf[SqlGeneratorBase].splitComplexIdentifier(" ")
-        }
-      }
-
-      "keep original column name as is" in {
-        val actual = gen.asInstanceOf[SqlGeneratorBase].splitComplexIdentifier("System User")
-
-        assert(actual == Seq("System User"))
-      }
-
-      "split a complex column" in {
-        val actual = gen.asInstanceOf[SqlGeneratorBase].splitComplexIdentifier("System User.\"Table Name\"")
-
-        assert(actual == Seq("System User", "\"Table Name\""))
-      }
-
-      "handle escaped dots" in {
-        val actual = gen.asInstanceOf[SqlGeneratorBase].splitComplexIdentifier("\"System User.Table Name\"")
-
-        assert(actual == Seq("\"System User.Table Name\""))
-      }
-
-      "handle first identifier escaped" in {
-        val actual = gen.asInstanceOf[SqlGeneratorBase].splitComplexIdentifier("\"System User\".Table Name")
-
-        assert(actual == Seq("\"System User\"", "Table Name"))
-      }
-
-      "handle multiple level of identifiers" in {
-        val actual = gen.asInstanceOf[SqlGeneratorBase].splitComplexIdentifier("My Catalog.My Schema.\"My Table\".My column")
-
-        assert(actual == Seq("My Catalog", "My Schema", "\"My Table\"", "My column"))
-      }
-
-      "handle escaped 2 quotes (maybe support this eventually)" in {
-        val ex = intercept[IllegalArgumentException] {
-          gen.asInstanceOf[SqlGeneratorBase].splitComplexIdentifier("\"System \"\"User\"\".Table Name\"")
-        }
-
-        assert(ex.getMessage == "Invalid character '\"' in the identifier '\"System \"\"User\"\".Table Name\"', position 8.")
-      }
-
-      "handle escaped 3 quotes (this is never supported)" in {
-        val ex = intercept[IllegalArgumentException] {
-          gen.asInstanceOf[SqlGeneratorBase].splitComplexIdentifier("\"System \"\"\"User\"\"\".Table Name\"")
-        }
-
-        assert(ex.getMessage == "Invalid character '\"' in the identifier '\"System \"\"\"User\"\"\".Table Name\"', position 8.")
-      }
-
-      "throw an exception if quotes are found inside an identifier" in {
-        val ex = intercept[IllegalArgumentException] {
-          gen.asInstanceOf[SqlGeneratorBase].splitComplexIdentifier("System Use\"r.T\"able Name")
-        }
-
-        assert(ex.getMessage.contains("Invalid character '\"' in the identifier 'System Use\"r.T\"able Name'"))
-      }
-
-      "handle multiple level of identifiers of multiple levels" in {
-        val ex = intercept[IllegalArgumentException] {
-          gen.asInstanceOf[SqlGeneratorBase].splitComplexIdentifier("My Catalog.My Schema.\"My Tab\"le.My column")
-        }
-
-        assert(ex.getMessage == "Invalid character '\"' in the identifier 'My Catalog.My Schema.\"My Tab\"le.My column', position 28.")
-      }
-
-      "throw on unmatched open bracket" in {
-        val ex = intercept[IllegalArgumentException] {
-          gen.asInstanceOf[SqlGeneratorBase].splitComplexIdentifier("System User.\"Table Name")
-        }
-
-        assert(ex.getMessage.contains("Found not matching '\"' in the identifier 'System User.\"Table Name'."))
-      }
-
-      "throw on unmatched closing bracket" in {
-        val ex = intercept[IllegalArgumentException] {
-          gen.asInstanceOf[SqlGeneratorBase].splitComplexIdentifier("System User.Table Name\"")
-        }
-
-        assert(ex.getMessage.contains("Found not matching '\"' in the identifier 'System User.Table Name\"'."))
-      }
-    }
-  }
-
-  "SAS SQL generator" should {
-    val connection = getConnection
-
-    val gen = getSqlGenerator("com.sas.rio.MVADriver", sqlConfigDate)
-    val genStr = getSqlGenerator("com.sas.rio.MVADriver", sqlConfigString)
-    val genNum = getSqlGenerator("com.sas.rio.MVADriver", sqlConfigNumber)
-    val genDateTime = getSqlGenerator("com.sas.rio.MVADriver", sqlConfigDateTime)
-    val genEscaped = getSqlGenerator("com.sas.rio.MVADriver", sqlConfigEscape)
-
-    gen.setConnection(connection)
-    genStr.setConnection(connection)
-    genNum.setConnection(connection)
-
-    "generate count queries without date ranges" in {
-      assert(gen.getCountQuery("A") == "SELECT COUNT(*) AS cnt 'cnt' FROM A")
-    }
-
-    "generate data queries without date ranges" in {
-      assert(gen.getDataQuery("company", Nil, None) == "SELECT ID 'ID', NAME 'NAME', DESCRIPTION 'DESCRIPTION', EMAIL 'EMAIL', FOUNDED 'FOUNDED', IS_TAX_FREE 'IS_TAX_FREE', TAX_ID 'TAX_ID', LAST_UPDATED 'LAST_UPDATED', INFO_DATE 'INFO_DATE' FROM company")
-    }
-
-    "generate data queries when list of columns is specified" in {
-      assert(genEscaped.getDataQuery("company", columns, None) == "SELECT 'A'n, 'D'n, 'Column with spaces'n FROM 'company'n")
-    }
-
-    "generate data queries with limit clause date ranges" in {
-      assert(gen.getDataQuery("company", Nil, Some(100)) == "SELECT ID 'ID', NAME 'NAME', DESCRIPTION 'DESCRIPTION', EMAIL 'EMAIL', FOUNDED 'FOUNDED', IS_TAX_FREE 'IS_TAX_FREE', TAX_ID 'TAX_ID', LAST_UPDATED 'LAST_UPDATED', INFO_DATE 'INFO_DATE' FROM company LIMIT 100")
-    }
-
-    "generate ranged count queries" when {
-      "date is in DATE format" in {
-        assert(gen.getCountQuery("A", date1, date1) ==
-          "SELECT COUNT(*) AS cnt 'cnt' FROM A WHERE D = date'2020-08-17'")
-        assert(gen.getCountQuery("A", date1, date2) ==
-          "SELECT COUNT(*) AS cnt 'cnt' FROM A WHERE D >= date'2020-08-17' AND D <= date'2020-08-30'")
-      }
-
-      "date is in STRING format" in {
-        assert(genStr.getCountQuery("A", date1, date1) ==
-          "SELECT COUNT(*) AS cnt 'cnt' FROM A WHERE D = '2020-08-17'")
-        assert(genStr.getCountQuery("A", date1, date2) ==
-          "SELECT COUNT(*) AS cnt 'cnt' FROM A WHERE D >= '2020-08-17' AND D <= '2020-08-30'")
-      }
-
-      "date is in NUMBER format" in {
-        assert(genNum.getCountQuery("A", date1, date1) ==
-          "SELECT COUNT(*) AS cnt 'cnt' FROM A WHERE D = 20200817")
-        assert(genNum.getCountQuery("A", date1, date2) ==
-          "SELECT COUNT(*) AS cnt 'cnt' FROM A WHERE D >= 20200817 AND D <= 20200830")
-      }
-
-      "date is in DATETIME format" in {
-        assertThrows[UnsupportedOperationException] {
-          genDateTime.getDataQuery("A", date1, date1, Nil, None)
-        }
-      }
-
-      "the table name and column name need to be escaped" in {
-        assert(genEscaped.getCountQuery("Input Table", date1, date1) ==
-          "SELECT COUNT(*) AS cnt 'cnt' FROM 'Input Table'n WHERE 'Info date'n = date'2020-08-17'")
-        assert(genEscaped.getCountQuery("Input Table", date1, date2) ==
-          "SELECT COUNT(*) AS cnt 'cnt' FROM 'Input Table'n WHERE 'Info date'n >= date'2020-08-17' AND 'Info date'n <= date'2020-08-30'")
-      }
-    }
-
-    "generate ranged data queries" when {
-      "date is in DATE format" in {
-        assert(gen.getDataQuery("company", date1, date1, Nil, None) ==
-          "SELECT ID 'ID', NAME 'NAME', DESCRIPTION 'DESCRIPTION', EMAIL 'EMAIL', FOUNDED 'FOUNDED', IS_TAX_FREE 'IS_TAX_FREE', TAX_ID 'TAX_ID', LAST_UPDATED 'LAST_UPDATED', INFO_DATE 'INFO_DATE' FROM company WHERE D = date'2020-08-17'")
-        assert(gen.getDataQuery("company", date1, date2, Nil, None) ==
-          "SELECT ID 'ID', NAME 'NAME', DESCRIPTION 'DESCRIPTION', EMAIL 'EMAIL', FOUNDED 'FOUNDED', IS_TAX_FREE 'IS_TAX_FREE', TAX_ID 'TAX_ID', LAST_UPDATED 'LAST_UPDATED', INFO_DATE 'INFO_DATE' FROM company WHERE D >= date'2020-08-17' AND D <= date'2020-08-30'")
-      }
-
-      "date is in STRING format" in {
-        assert(genStr.getDataQuery("company", date1, date1, Nil, None) ==
-          "SELECT ID 'ID', NAME 'NAME', DESCRIPTION 'DESCRIPTION', EMAIL 'EMAIL', FOUNDED 'FOUNDED', IS_TAX_FREE 'IS_TAX_FREE', TAX_ID 'TAX_ID', LAST_UPDATED 'LAST_UPDATED', INFO_DATE 'INFO_DATE' FROM company WHERE D = '2020-08-17'")
-        assert(genStr.getDataQuery("company", date1, date2, Nil, None) ==
-          "SELECT ID 'ID', NAME 'NAME', DESCRIPTION 'DESCRIPTION', EMAIL 'EMAIL', FOUNDED 'FOUNDED', IS_TAX_FREE 'IS_TAX_FREE', TAX_ID 'TAX_ID', LAST_UPDATED 'LAST_UPDATED', INFO_DATE 'INFO_DATE' FROM company WHERE D >= '2020-08-17' AND D <= '2020-08-30'")
-      }
-
-      "date is in NUMBER format" in {
-        assert(genNum.getDataQuery("company", date1, date1, Nil, None) ==
-          "SELECT ID 'ID', NAME 'NAME', DESCRIPTION 'DESCRIPTION', EMAIL 'EMAIL', FOUNDED 'FOUNDED', IS_TAX_FREE 'IS_TAX_FREE', TAX_ID 'TAX_ID', LAST_UPDATED 'LAST_UPDATED', INFO_DATE 'INFO_DATE' FROM company WHERE D = 20200817")
-        assert(genNum.getDataQuery("company", date1, date2, Nil, None) ==
-          "SELECT ID 'ID', NAME 'NAME', DESCRIPTION 'DESCRIPTION', EMAIL 'EMAIL', FOUNDED 'FOUNDED', IS_TAX_FREE 'IS_TAX_FREE', TAX_ID 'TAX_ID', LAST_UPDATED 'LAST_UPDATED', INFO_DATE 'INFO_DATE' FROM company WHERE D >= 20200817 AND D <= 20200830")
-      }
-
-      "with limit records" in {
-        assert(gen.getDataQuery("company", date1, date1, Nil, Some(100)) ==
-          "SELECT ID 'ID', NAME 'NAME', DESCRIPTION 'DESCRIPTION', EMAIL 'EMAIL', FOUNDED 'FOUNDED', IS_TAX_FREE 'IS_TAX_FREE', TAX_ID 'TAX_ID', LAST_UPDATED 'LAST_UPDATED', INFO_DATE 'INFO_DATE' FROM company WHERE D = date'2020-08-17' LIMIT 100")
-        assert(gen.getDataQuery("company", date1, date2, Nil, Some(100)) ==
-          "SELECT ID 'ID', NAME 'NAME', DESCRIPTION 'DESCRIPTION', EMAIL 'EMAIL', FOUNDED 'FOUNDED', IS_TAX_FREE 'IS_TAX_FREE', TAX_ID 'TAX_ID', LAST_UPDATED 'LAST_UPDATED', INFO_DATE 'INFO_DATE' FROM company WHERE D >= date'2020-08-17' AND D <= date'2020-08-30' LIMIT 100")
-      }
-    }
-
-    "getCountQueryForSql" should {
-      "generate count queries for an SQL subquery" in {
-        assert(gen.getCountQueryForSql("SELECT A FROM B") == "SELECT COUNT(*) FROM (SELECT A FROM B) AS query")
-      }
-    }
-
-    "getDtable" should {
-      "return the original table when a table is provided" in {
-        assert(gen.getDtable("A") == "A")
-      }
-
-      "wrapped query without alias for SQL queries " in {
-        assert(gen.getDtable("SELECT A FROM B") == "(SELECT A FROM B)")
-      }
-    }
-  }
-
-  "Hive SQL generator" should {
-    val gen = getSqlGenerator("com.cloudera.hive.jdbc41.HS2Driver", sqlConfigDate)
-    val genStr = getSqlGenerator("com.cloudera.hive.jdbc41.HS2Driver", sqlConfigString)
-    val genNum = getSqlGenerator("com.cloudera.hive.jdbc41.HS2Driver", sqlConfigNumber)
-    val genDateTime = getSqlGenerator("com.cloudera.hive.jdbc41.HS2Driver", sqlConfigDateTime)
-    val genEscaped = getSqlGenerator("com.cloudera.hive.jdbc41.HS2Driver", sqlConfigEscape)
-    val genEscaped2 = getSqlGenerator("com.cloudera.hive.jdbc41.HS2Driver", DummySqlConfigFactory.getDummyConfig(infoDateColumn = "`Info date`", identifierQuotingPolicy = QuotingPolicy.Auto))
-
-    "generate count queries without date ranges" in {
-      assert(gen.getCountQuery("A") == "SELECT COUNT(*) FROM A")
-    }
-
-    "generate data queries without date ranges" in {
-      assert(gen.getDataQuery("A", Nil, None) == "SELECT * FROM A")
-    }
-
-    "generate data queries when list of columns is specified" in {
-      assert(genEscaped.getDataQuery("A", columns, None) == "SELECT `A`, `D`, `Column with spaces` FROM `A`")
-    }
-
-    "generate data queries with limit clause date ranges" in {
-      assert(gen.getDataQuery("A", Nil, Some(100)) == "SELECT * FROM A LIMIT 100")
-    }
-
-    "generate ranged count queries" when {
-      "date is in DATE format" in {
-        assert(gen.getCountQuery("A", date1, date1) ==
-          "SELECT COUNT(*) FROM A WHERE D = to_date('2020-08-17')")
-        assert(gen.getCountQuery("A", date1, date2) ==
-          "SELECT COUNT(*) FROM A WHERE D >= to_date('2020-08-17') AND D <= to_date('2020-08-30')")
-      }
-
-      "date is in DATETIME format" in {
-        assert(genDateTime.getCountQuery("A", date1, date1) ==
-          "SELECT COUNT(*) FROM A WHERE CAST(D AS DATE) = to_date('2020-08-17')")
-        assert(genDateTime.getCountQuery("A", date1, date2) ==
-          "SELECT COUNT(*) FROM A WHERE CAST(D AS DATE) >= to_date('2020-08-17') AND CAST(D AS DATE) <= to_date('2020-08-30')")
-      }
-
-      "date is in STRING format" in {
-        assert(genStr.getCountQuery("A", date1, date1) ==
-          "SELECT COUNT(*) FROM A WHERE D = '2020-08-17'")
-        assert(genStr.getCountQuery("A", date1, date2) ==
-          "SELECT COUNT(*) FROM A WHERE D >= '2020-08-17' AND D <= '2020-08-30'")
-      }
-
-      "date is in NUMBER format" in {
-        assert(genNum.getCountQuery("A", date1, date1) ==
-          "SELECT COUNT(*) FROM A WHERE D = 20200817")
-        assert(genNum.getCountQuery("A", date1, date2) ==
-          "SELECT COUNT(*) FROM A WHERE D >= 20200817 AND D <= 20200830")
-      }
-
-      "the table name and column name need to be escaped" in {
-        assert(genEscaped.getCountQuery("Input Table", date1, date1) ==
-          "SELECT COUNT(*) FROM `Input Table` WHERE `Info date` = to_date('2020-08-17')")
-        assert(genEscaped.getCountQuery("Input Table", date1, date2) ==
-          "SELECT COUNT(*) FROM `Input Table` WHERE `Info date` >= to_date('2020-08-17') AND `Info date` <= to_date('2020-08-30')")
-      }
-
-      "the table name and column name already escaped" in {
-        assert(genEscaped2.getCountQuery("Input Table", date1, date1) ==
-          "SELECT COUNT(*) FROM `Input Table` WHERE `Info date` = to_date('2020-08-17')")
-        assert(genEscaped2.getCountQuery("Input Table", date1, date2) ==
-          "SELECT COUNT(*) FROM `Input Table` WHERE `Info date` >= to_date('2020-08-17') AND `Info date` <= to_date('2020-08-30')")
-      }
-    }
-
-    "generate ranged data queries" when {
-      "date is in DATE format" in {
-        assert(gen.getDataQuery("A", date1, date1, Nil, None) ==
-          "SELECT * FROM A WHERE D = to_date('2020-08-17')")
-        assert(gen.getDataQuery("A", date1, date2, Nil, None) ==
-          "SELECT * FROM A WHERE D >= to_date('2020-08-17') AND D <= to_date('2020-08-30')")
-      }
-
-      "date is in DATETIME format" in {
-        assert(genDateTime.getDataQuery("A", date1, date1, Nil, None) ==
-          "SELECT * FROM A WHERE CAST(D AS DATE) = to_date('2020-08-17')")
-        assert(genDateTime.getDataQuery("A", date1, date2, Nil, None) ==
-          "SELECT * FROM A WHERE CAST(D AS DATE) >= to_date('2020-08-17') AND CAST(D AS DATE) <= to_date('2020-08-30')")
-      }
-
-      "date is in STRING format" in {
-        assert(genStr.getDataQuery("A", date1, date1, Nil, None) ==
-          "SELECT * FROM A WHERE D = '2020-08-17'")
-        assert(genStr.getDataQuery("A", date1, date2, Nil, None) ==
-          "SELECT * FROM A WHERE D >= '2020-08-17' AND D <= '2020-08-30'")
-      }
-
-      "date is in NUMBER format" in {
-        assert(genNum.getDataQuery("A", date1, date1, Nil, None) ==
-          "SELECT * FROM A WHERE D = 20200817")
-        assert(genNum.getDataQuery("A", date1, date2, Nil, None) ==
-          "SELECT * FROM A WHERE D >= 20200817 AND D <= 20200830")
-      }
-
-      "with limit records" in {
-        assert(gen.getDataQuery("A", date1, date1, Nil, Some(100)) ==
-          "SELECT * FROM A WHERE D = to_date('2020-08-17') LIMIT 100")
-        assert(gen.getDataQuery("A", date1, date2, Nil, Some(100)) ==
-          "SELECT * FROM A WHERE D >= to_date('2020-08-17') AND D <= to_date('2020-08-30') LIMIT 100")
-      }
-    }
-
-    "getCountQueryForSql" should {
-      "generate count queries for an SQL subquery" in {
-        assert(gen.getCountQueryForSql("SELECT A FROM B") == "SELECT COUNT(*) FROM (SELECT A FROM B) AS query")
-      }
-    }
-
-    "getDtable" should {
-      "return the original table when a table is provided" in {
-        assert(gen.getDtable("A") == "(A) tbl")
-      }
-
-      "wrapped query without alias for SQL queries " in {
-        assert(gen.getDtable("SELECT A FROM B") == "(SELECT A FROM B) tbl")
-      }
-    }
-
-    "quote" should {
-      "escape each subfields separately" in {
-        val actual = gen.quote("System User.`Table Name`")
-
-        assert(actual == "`System User`.`Table Name`")
-      }
-    }
-  }
-
-  "PostgreSQL SQL generator" should {
-    val genDate = getSqlGenerator("org.postgresql.Driver", sqlConfigDate)
-    val genDateTime = getSqlGenerator("org.postgresql.Driver", sqlConfigDateTime)
-    val genStr = getSqlGenerator("org.postgresql.Driver", sqlConfigString)
-    val genNum = getSqlGenerator("org.postgresql.Driver", sqlConfigNumber)
-    val genEscaped = getSqlGenerator("org.postgresql.Driver", sqlConfigEscape)
-
-    "generate count queries without date ranges" in {
-      assert(genDate.getCountQuery("A") == "SELECT COUNT(*) FROM A")
-    }
-
-    "generate data queries without date ranges" in {
-      assert(genDate.getDataQuery("A", Nil, None) == "SELECT * FROM A")
-    }
-
-    "generate data queries when list of columns is specified" in {
-      assert(genEscaped.getDataQuery("A", columns, None) == "SELECT \"A\", \"D\", \"Column with spaces\" FROM \"A\"")
-    }
-
-    "generate data queries with limit clause date ranges" in {
-      assert(genDate.getDataQuery("A", Nil, Some(100)) == "SELECT * FROM A LIMIT 100")
-    }
-
-    "generate ranged count queries" when {
-      "date is in DATE format" in {
-        assert(genDate.getCountQuery("A", date1, date1) ==
-          "SELECT COUNT(*) FROM A WHERE D = date'2020-08-17'")
-        assert(genDate.getCountQuery("A", date1, date2) ==
-          "SELECT COUNT(*) FROM A WHERE D >= date'2020-08-17' AND D <= date'2020-08-30'")
-      }
-
-      "date is in DATETIME format" in {
-        assert(genDateTime.getCountQuery("A", date1, date1) ==
-          "SELECT COUNT(*) FROM A WHERE CAST(D AS DATE) = date'2020-08-17'")
-        assert(genDateTime.getCountQuery("A", date1, date2) ==
-          "SELECT COUNT(*) FROM A WHERE CAST(D AS DATE) >= date'2020-08-17' AND CAST(D AS DATE) <= date'2020-08-30'")
-      }
-
-      "date is in STRING format" in {
-        assert(genStr.getCountQuery("A", date1, date1) ==
-          "SELECT COUNT(*) FROM A WHERE D = '2020-08-17'")
-        assert(genStr.getCountQuery("A", date1, date2) ==
-          "SELECT COUNT(*) FROM A WHERE D >= '2020-08-17' AND D <= '2020-08-30'")
-      }
-
-      "date is in NUMBER format" in {
-        assert(genNum.getCountQuery("A", date1, date1) ==
-          "SELECT COUNT(*) FROM A WHERE D = 20200817")
-        assert(genNum.getCountQuery("A", date1, date2) ==
-          "SELECT COUNT(*) FROM A WHERE D >= 20200817 AND D <= 20200830")
-      }
-
-      "the table name and column name need to be escaped" in {
-        assert(genEscaped.getCountQuery("Input Table", date1, date1) ==
-          "SELECT COUNT(*) FROM \"Input Table\" WHERE \"Info date\" = date'2020-08-17'")
-        assert(genEscaped.getCountQuery("Input Table", date1, date2) ==
-          "SELECT COUNT(*) FROM \"Input Table\" WHERE \"Info date\" >= date'2020-08-17' AND \"Info date\" <= date'2020-08-30'")
-      }
-    }
-
-    "generate ranged data queries" when {
-      "date is in DATE format" in {
-        assert(genDate.getDataQuery("A", date1, date1, Nil, None) ==
-          "SELECT * FROM A WHERE D = date'2020-08-17'")
-        assert(genDate.getDataQuery("A", date1, date2, Nil, None) ==
-          "SELECT * FROM A WHERE D >= date'2020-08-17' AND D <= date'2020-08-30'")
-      }
-
-      "date is in DATETIME format" in {
-        assert(genDateTime.getDataQuery("A", date1, date1, Nil, None) ==
-          "SELECT * FROM A WHERE CAST(D AS DATE) = date'2020-08-17'")
-        assert(genDateTime.getDataQuery("A", date1, date2, Nil, None) ==
-          "SELECT * FROM A WHERE CAST(D AS DATE) >= date'2020-08-17' AND CAST(D AS DATE) <= date'2020-08-30'")
-      }
-
-      "date is in STRING format" in {
-        assert(genStr.getDataQuery("A", date1, date1, Nil, None) ==
-          "SELECT * FROM A WHERE D = '2020-08-17'")
-        assert(genStr.getDataQuery("A", date1, date2, Nil, None) ==
-          "SELECT * FROM A WHERE D >= '2020-08-17' AND D <= '2020-08-30'")
-      }
-
-      "date is in NUMBER format" in {
-        assert(genNum.getDataQuery("A", date1, date1, Nil, None) ==
-          "SELECT * FROM A WHERE D = 20200817")
-        assert(genNum.getDataQuery("A", date1, date2, Nil, None) ==
-          "SELECT * FROM A WHERE D >= 20200817 AND D <= 20200830")
-      }
-
-      "with limit records" in {
-        assert(genDate.getDataQuery("A", date1, date1, Nil, Some(100)) ==
-          "SELECT * FROM A WHERE D = date'2020-08-17' LIMIT 100")
-        assert(genDate.getDataQuery("A", date1, date2, Nil, Some(100)) ==
-          "SELECT * FROM A WHERE D >= date'2020-08-17' AND D <= date'2020-08-30' LIMIT 100")
-      }
-    }
-
-    "getCountQueryForSql" should {
-      "generate count queries for an SQL subquery" in {
-        assert(genDate.getCountQueryForSql("SELECT A FROM B") == "SELECT COUNT(*) FROM (SELECT A FROM B) query")
-      }
-    }
-
-    "getDtable" should {
-      "return the original table when a table is provided" in {
-        assert(genDate.getDtable("A") == "A")
-      }
-
-      "wrapped query without alias for SQL queries " in {
-        assert(genDate.getDtable("SELECT A FROM B") == "(SELECT A FROM B) t")
-      }
-    }
-
-    "quote" should {
-      "quote each subfields separately" in {
-        val actual = genDate.quote("System User.\"Table Name\"")
-
-        assert(actual == "\"System User\".\"Table Name\"")
-      }
-    }
-
-    "unquote" should {
-      "quote each subfields separately" in {
-        val actual = genDate.unquote("System User.\"Table Name\"")
-
-        assert(actual == "System User.Table Name")
-      }
-    }
-  }
-
-  "MySQL SQL generator" should {
-    val genDate = getSqlGenerator("com.mysql.cj.jdbc.Driver", sqlConfigDate)
-    val genDateTime = getSqlGenerator("com.mysql.cj.jdbc.Driver", sqlConfigDateTime)
-    val genStr = getSqlGenerator("com.mysql.cj.jdbc.Driver", sqlConfigString)
-    val genNum = getSqlGenerator("com.mysql.cj.jdbc.Driver", sqlConfigNumber)
-    val genEscaped = getSqlGenerator("com.mysql.cj.jdbc.Driver", sqlConfigEscape)
-
-    "generate count queries without date ranges" in {
-      assert(genDate.getCountQuery("A") == "SELECT COUNT(*) FROM A")
-    }
-
-    "generate data queries without date ranges" in {
-      assert(genDate.getDataQuery("A", Nil, None) == "SELECT * FROM A")
-    }
-
-    "generate data queries when list of columns is specified" in {
-      assert(genEscaped.getDataQuery("A", columns, None) == "SELECT `A`, `D`, `Column with spaces` FROM `A`")
-    }
-
-    "generate data queries with limit clause date ranges" in {
-      assert(genDate.getDataQuery("A", Nil, Some(100)) == "SELECT * FROM A LIMIT 100")
-    }
-
-    "generate ranged count queries" when {
-      "date is in DATE format" in {
-        assert(genDate.getCountQuery("A", date1, date1) ==
-          "SELECT COUNT(*) FROM A WHERE D = '2020-08-17'")
-        assert(genDate.getCountQuery("A", date1, date2) ==
-          "SELECT COUNT(*) FROM A WHERE D >= '2020-08-17' AND D <= '2020-08-30'")
-      }
-
-      "date is in DATETIME format" in {
-        assert(genDateTime.getCountQuery("A", date1, date1) ==
-          "SELECT COUNT(*) FROM A WHERE DATE(D) = '2020-08-17'")
-        assert(genDateTime.getCountQuery("A", date1, date2) ==
-          "SELECT COUNT(*) FROM A WHERE DATE(D) >= '2020-08-17' AND DATE(D) <= '2020-08-30'")
-      }
-
-      "date is in STRING format" in {
-        assert(genStr.getCountQuery("A", date1, date1) ==
-          "SELECT COUNT(*) FROM A WHERE D = '2020-08-17'")
-        assert(genStr.getCountQuery("A", date1, date2) ==
-          "SELECT COUNT(*) FROM A WHERE D >= '2020-08-17' AND D <= '2020-08-30'")
-      }
-
-      "date is in NUMBER format" in {
-        assert(genNum.getCountQuery("A", date1, date1) ==
-          "SELECT COUNT(*) FROM A WHERE D = 20200817")
-        assert(genNum.getCountQuery("A", date1, date2) ==
-          "SELECT COUNT(*) FROM A WHERE D >= 20200817 AND D <= 20200830")
-      }
-
-      "the table name and column name need to be escaped" in {
-        assert(genEscaped.getCountQuery("Input Table", date1, date1) ==
-          "SELECT COUNT(*) FROM `Input Table` WHERE `Info date` = '2020-08-17'")
-        assert(genEscaped.getCountQuery("Input Table", date1, date2) ==
-          "SELECT COUNT(*) FROM `Input Table` WHERE `Info date` >= '2020-08-17' AND `Info date` <= '2020-08-30'")
-      }
-    }
-
-    "generate ranged data queries" when {
-      "date is in DATE format" in {
-        assert(genDate.getDataQuery("A", date1, date1, Nil, None) ==
-          "SELECT * FROM A WHERE D = '2020-08-17'")
-        assert(genDate.getDataQuery("A", date1, date2, Nil, None) ==
-          "SELECT * FROM A WHERE D >= '2020-08-17' AND D <= '2020-08-30'")
-      }
-
-      "date is in DATETIME format" in {
-        assert(genDateTime.getDataQuery("A", date1, date1, Nil, None) ==
-          "SELECT * FROM A WHERE DATE(D) = '2020-08-17'")
-        assert(genDateTime.getDataQuery("A", date1, date2, Nil, None) ==
-          "SELECT * FROM A WHERE DATE(D) >= '2020-08-17' AND DATE(D) <= '2020-08-30'")
-      }
-
-      "date is in STRING format" in {
-        assert(genStr.getDataQuery("A", date1, date1, Nil, None) ==
-          "SELECT * FROM A WHERE D = '2020-08-17'")
-        assert(genStr.getDataQuery("A", date1, date2, Nil, None) ==
-          "SELECT * FROM A WHERE D >= '2020-08-17' AND D <= '2020-08-30'")
-      }
-
-      "date is in NUMBER format" in {
-        assert(genNum.getDataQuery("A", date1, date1, Nil, None) ==
-          "SELECT * FROM A WHERE D = 20200817")
-        assert(genNum.getDataQuery("A", date1, date2, Nil, None) ==
-          "SELECT * FROM A WHERE D >= 20200817 AND D <= 20200830")
-      }
-
-      "with limit records" in {
-        assert(genDate.getDataQuery("A", date1, date1, Nil, Some(100)) ==
-          "SELECT * FROM A WHERE D = '2020-08-17' LIMIT 100")
-        assert(genDate.getDataQuery("A", date1, date2, Nil, Some(100)) ==
-          "SELECT * FROM A WHERE D >= '2020-08-17' AND D <= '2020-08-30' LIMIT 100")
-      }
-    }
-
-    "getCountQueryForSql" should {
-      "generate count queries for an SQL subquery" in {
-        assert(genDate.getCountQueryForSql("SELECT A FROM B") == "SELECT COUNT(*) FROM (SELECT A FROM B) query")
-      }
-    }
-
-    "getDtable" should {
-      "return the original table when a table is provided" in {
-        assert(genDate.getDtable("A") == "A")
-      }
-
-      "wrapped query without alias for SQL queries " in {
-        assert(genDate.getDtable("SELECT A FROM B") == "(SELECT A FROM B) t")
-      }
-    }
-
-    "quote" should {
-      "quote each subfields separately" in {
-        val actual = genDate.quote("System User.`Table Name`")
-
-        assert(actual == "`System User`.`Table Name`")
-      }
-    }
-
-    "unquote" should {
-      "quote each subfields separately" in {
-        val actual = genDate.unquote("System User.`Table Name`")
-
-        assert(actual == "System User.Table Name")
-      }
-    }
-  }
-
-  "DB2 SQL generator" should {
-    val genDate = getSqlGenerator("com.ibm.db2.jcc.DB2Driver", sqlConfigDate)
-    val genDateTime = getSqlGenerator("com.ibm.db2.jcc.DB2Driver", sqlConfigDateTime)
-    val genStr = getSqlGenerator("com.ibm.db2.jcc.DB2Driver", sqlConfigString)
-    val genNum = getSqlGenerator("com.ibm.db2.jcc.DB2Driver", sqlConfigNumber)
-    val genEscaped = getSqlGenerator("com.ibm.db2.jcc.DB2Driver", sqlConfigEscape)
-
-    "generate count queries without date ranges" in {
-      assert(genDate.getCountQuery("A") == "SELECT COUNT(*) AS CNT FROM A")
-    }
-
-    "generate data queries without date ranges" in {
-      assert(genDate.getDataQuery("A", Nil, None) == "SELECT * FROM A")
-    }
-
-    "generate data queries when list of columns is specified" in {
-      assert(genEscaped.getDataQuery("A", columns, None) == "SELECT \"A\", \"D\", \"Column with spaces\" FROM \"A\"")
-    }
-
-    "generate data queries with limit clause date ranges" in {
-      assert(genDate.getDataQuery("A", Nil, Some(100)) == "SELECT * FROM A LIMIT 100")
-    }
-
-    "generate ranged count queries" when {
-      "date is in DATE format" in {
-        assert(genDate.getCountQuery("A", date1, date1) ==
-          "SELECT COUNT(*) AS CNT FROM A WHERE D = DATE '2020-08-17'")
-        assert(genDate.getCountQuery("A", date1, date2) ==
-          "SELECT COUNT(*) AS CNT FROM A WHERE D >= DATE '2020-08-17' AND D <= DATE '2020-08-30'")
-      }
-
-      "date is in DATETIME format" in {
-        assert(genDateTime.getCountQuery("A", date1, date1) ==
-          "SELECT COUNT(*) AS CNT FROM A WHERE CAST(D AS DATE) = DATE '2020-08-17'")
-        assert(genDateTime.getCountQuery("A", date1, date2) ==
-          "SELECT COUNT(*) AS CNT FROM A WHERE CAST(D AS DATE) >= DATE '2020-08-17' AND CAST(D AS DATE) <= DATE '2020-08-30'")
-      }
-
-      "date is in STRING format" in {
-        assert(genStr.getCountQuery("A", date1, date1) ==
-          "SELECT COUNT(*) AS CNT FROM A WHERE D = '2020-08-17'")
-        assert(genStr.getCountQuery("A", date1, date2) ==
-          "SELECT COUNT(*) AS CNT FROM A WHERE D >= '2020-08-17' AND D <= '2020-08-30'")
-      }
-
-      "date is in NUMBER format" in {
-        assert(genNum.getCountQuery("A", date1, date1) ==
-          "SELECT COUNT(*) AS CNT FROM A WHERE D = 20200817")
-        assert(genNum.getCountQuery("A", date1, date2) ==
-          "SELECT COUNT(*) AS CNT FROM A WHERE D >= 20200817 AND D <= 20200830")
-      }
-
-      "the table name and column name need to be escaped" in {
-        assert(genEscaped.getCountQuery("Input Table", date1, date1) ==
-          "SELECT COUNT(*) AS \"CNT\" FROM \"Input Table\" WHERE \"Info date\" = DATE '2020-08-17'")
-        assert(genEscaped.getCountQuery("Input Table", date1, date2) ==
-          "SELECT COUNT(*) AS \"CNT\" FROM \"Input Table\" WHERE \"Info date\" >= DATE '2020-08-17' AND \"Info date\" <= DATE '2020-08-30'")
-      }
-    }
-
-    "generate ranged data queries" when {
-      "date is in DATE format" in {
-        assert(genDate.getDataQuery("A", date1, date1, Nil, None) ==
-          "SELECT * FROM A WHERE D = DATE '2020-08-17'")
-        assert(genDate.getDataQuery("A", date1, date2, Nil, None) ==
-          "SELECT * FROM A WHERE D >= DATE '2020-08-17' AND D <= DATE '2020-08-30'")
-      }
-
-      "date is in DATETIME format" in {
-        assert(genDateTime.getDataQuery("A", date1, date1, Nil, None) ==
-          "SELECT * FROM A WHERE CAST(D AS DATE) = DATE '2020-08-17'")
-        assert(genDateTime.getDataQuery("A", date1, date2, Nil, None) ==
-          "SELECT * FROM A WHERE CAST(D AS DATE) >= DATE '2020-08-17' AND CAST(D AS DATE) <= DATE '2020-08-30'")
-      }
-
-      "date is in STRING format" in {
-        assert(genStr.getDataQuery("A", date1, date1, Nil, None) ==
-          "SELECT * FROM A WHERE D = '2020-08-17'")
-        assert(genStr.getDataQuery("A", date1, date2, Nil, None) ==
-          "SELECT * FROM A WHERE D >= '2020-08-17' AND D <= '2020-08-30'")
-      }
-
-      "date is in NUMBER format" in {
-        assert(genNum.getDataQuery("A", date1, date1, Nil, None) ==
-          "SELECT * FROM A WHERE D = 20200817")
-        assert(genNum.getDataQuery("A", date1, date2, Nil, None) ==
-          "SELECT * FROM A WHERE D >= 20200817 AND D <= 20200830")
-      }
-
-      "with limit records" in {
-        assert(genDate.getDataQuery("A", date1, date1, Nil, Some(100)) ==
-          "SELECT * FROM A WHERE D = DATE '2020-08-17' LIMIT 100")
-        assert(genDate.getDataQuery("A", date1, date2, Nil, Some(100)) ==
-          "SELECT * FROM A WHERE D >= DATE '2020-08-17' AND D <= DATE '2020-08-30' LIMIT 100")
-      }
-    }
-
-    "getCountQueryForSql" should {
-      "generate count queries for an SQL subquery" in {
-        assert(genDate.getCountQueryForSql("SELECT A FROM B") == "SELECT COUNT(*) FROM (SELECT A FROM B) AS query")
-      }
-    }
-
-    "getDtable" should {
-      "return the original table when a table is provided" in {
-        assert(genDate.getDtable("A") == "A")
-      }
-
-      "wrapped query without alias for SQL queries " in {
-        assert(genDate.getDtable("SELECT A FROM B") == "(SELECT A FROM B) AS T")
-      }
-    }
-
-    "quote" should {
-      "quote each subfields separately" in {
-        val actual = genDate.quote("System User.\"Table Name\"")
-
-        assert(actual == "\"System User\".\"Table Name\"")
-      }
-    }
-
-    "unquote" should {
-      "quote each subfields separately" in {
-        val actual = genDate.unquote("System User.\"Table Name\"")
-
-        assert(actual == "System User.Table Name")
-      }
-    }
-  }
-
-  "HSQL generator" should {
-    val genDate = getSqlGenerator("org.hsqldb.jdbc.JDBCDriver", sqlConfigDate)
-    val genDateTime = getSqlGenerator("org.hsqldb.jdbc.JDBCDriver", sqlConfigDateTime)
-    val genStr = getSqlGenerator("org.hsqldb.jdbc.JDBCDriver", sqlConfigString)
-    val genNum = getSqlGenerator("org.hsqldb.jdbc.JDBCDriver", sqlConfigNumber)
-    val genEscaped = getSqlGenerator("org.hsqldb.jdbc.JDBCDriver", sqlConfigEscape)
-
-    "generate count queries without date ranges" in {
-      assert(genDate.getCountQuery("A") == "SELECT COUNT(*) AS CNT FROM A")
-    }
-
-    "generate data queries without date ranges" in {
-      assert(genDate.getDataQuery("A", Nil, None) == "SELECT * FROM A")
-    }
-
-    "generate data queries when list of columns is specified" in {
-      assert(genEscaped.getDataQuery("A", columns, None) == "SELECT \"A\", \"D\", \"Column with spaces\" FROM \"A\"")
-    }
-
-    "generate data queries with limit clause date ranges" in {
-      assert(genDate.getDataQuery("A", Nil, Some(100)) == "SELECT * FROM A LIMIT 100")
-    }
-
-    "generate ranged count queries" when {
-      "date is in DATE format" in {
-        assert(genDate.getCountQuery("A", date1, date1) ==
-          "SELECT COUNT(*) AS CNT FROM A WHERE D = TO_DATE('2020-08-17', 'YYYY-MM-DD')")
-        assert(genDate.getCountQuery("A", date1, date2) ==
-          "SELECT COUNT(*) AS CNT FROM A WHERE D >= TO_DATE('2020-08-17', 'YYYY-MM-DD') AND D <= TO_DATE('2020-08-30', 'YYYY-MM-DD')")
-      }
-
-      "date is in DATETIME format" in {
-        assert(genDateTime.getCountQuery("A", date1, date1) ==
-          "SELECT COUNT(*) AS CNT FROM A WHERE CAST(D AS DATE) = TO_DATE('2020-08-17', 'YYYY-MM-DD')")
-        assert(genDateTime.getCountQuery("A", date1, date2) ==
-          "SELECT COUNT(*) AS CNT FROM A WHERE CAST(D AS DATE) >= TO_DATE('2020-08-17', 'YYYY-MM-DD') AND CAST(D AS DATE) <= TO_DATE('2020-08-30', 'YYYY-MM-DD')")
-      }
-
-      "date is in STRING format" in {
-        assert(genStr.getCountQuery("A", date1, date1) ==
-          "SELECT COUNT(*) AS CNT FROM A WHERE D = '2020-08-17'")
-        assert(genStr.getCountQuery("A", date1, date2) ==
-          "SELECT COUNT(*) AS CNT FROM A WHERE D >= '2020-08-17' AND D <= '2020-08-30'")
-      }
-
-      "date is in NUMBER format" in {
-        assert(genNum.getCountQuery("A", date1, date1) ==
-          "SELECT COUNT(*) AS CNT FROM A WHERE D = 20200817")
-        assert(genNum.getCountQuery("A", date1, date2) ==
-          "SELECT COUNT(*) AS CNT FROM A WHERE D >= 20200817 AND D <= 20200830")
-      }
-
-      "the table name and column name need to be escaped" in {
-        assert(genEscaped.getCountQuery("SELECT", date1, date1) ==
-          "SELECT COUNT(*) AS \"CNT\" FROM \"SELECT\" WHERE \"Info date\" = TO_DATE('2020-08-17', 'YYYY-MM-DD')")
-        assert(genEscaped.getCountQuery("SELECT", date1, date2) ==
-          "SELECT COUNT(*) AS \"CNT\" FROM \"SELECT\" WHERE \"Info date\" >= TO_DATE('2020-08-17', 'YYYY-MM-DD') AND \"Info date\" <= TO_DATE('2020-08-30', 'YYYY-MM-DD')")
-      }
-    }
-
-    "generate ranged data queries" when {
-      "date is in DATE format" in {
-        assert(genDate.getDataQuery("A", date1, date1, Nil, None) ==
-          "SELECT * FROM A WHERE D = TO_DATE('2020-08-17', 'YYYY-MM-DD')")
-        assert(genDate.getDataQuery("A", date1, date2, Nil, None) ==
-          "SELECT * FROM A WHERE D >= TO_DATE('2020-08-17', 'YYYY-MM-DD') AND D <= TO_DATE('2020-08-30', 'YYYY-MM-DD')")
-      }
-
-      "date is in DATETIME format" in {
-        assert(genDateTime.getDataQuery("A", date1, date1, Nil, None) ==
-          "SELECT * FROM A WHERE CAST(D AS DATE) = TO_DATE('2020-08-17', 'YYYY-MM-DD')")
-        assert(genDateTime.getDataQuery("A", date1, date2, Nil, None) ==
-          "SELECT * FROM A WHERE CAST(D AS DATE) >= TO_DATE('2020-08-17', 'YYYY-MM-DD') AND CAST(D AS DATE) <= TO_DATE('2020-08-30', 'YYYY-MM-DD')")
-      }
-
-      "date is in STRING format" in {
-        assert(genStr.getDataQuery("A", date1, date1, Nil, None) ==
-          "SELECT * FROM A WHERE D = '2020-08-17'")
-        assert(genStr.getDataQuery("A", date1, date2, Nil, None) ==
-          "SELECT * FROM A WHERE D >= '2020-08-17' AND D <= '2020-08-30'")
-      }
-
-      "date is in NUMBER format" in {
-        assert(genNum.getDataQuery("A", date1, date1, Nil, None) ==
-          "SELECT * FROM A WHERE D = 20200817")
-        assert(genNum.getDataQuery("A", date1, date2, Nil, None) ==
-          "SELECT * FROM A WHERE D >= 20200817 AND D <= 20200830")
-      }
-
-      "with limit records" in {
-        assert(genDate.getDataQuery("A", date1, date1, Nil, Some(100)) ==
-          "SELECT * FROM A WHERE D = TO_DATE('2020-08-17', 'YYYY-MM-DD') LIMIT 100")
-        assert(genDate.getDataQuery("A", date1, date2, Nil, Some(100)) ==
-          "SELECT * FROM A WHERE D >= TO_DATE('2020-08-17', 'YYYY-MM-DD') AND D <= TO_DATE('2020-08-30', 'YYYY-MM-DD') LIMIT 100")
-      }
-    }
-
-    "getCountQueryForSql" should {
-      "generate count queries for an SQL subquery" in {
-        assert(genDate.getCountQueryForSql("SELECT A FROM B") == "SELECT COUNT(*) FROM (SELECT A FROM B)")
-      }
-    }
-
-    "getDtable" should {
-      "return the original table when a table is provided" in {
-        assert(genDate.getDtable("A") == "A")
-      }
-
-      "wrapped query without alias for SQL queries " in {
-        assert(genDate.getDtable("SELECT A FROM B") == "(SELECT A FROM B) t")
-      }
-    }
-
-    "quote" should {
-      "escape each subfields separately" in {
-        val actual = genDate.quote("System User.\"Table Name\"")
-
-        assert(actual == "\"System User\".\"Table Name\"")
-      }
-
-      "throw an exception if a column contains a single quote" in {
-        assertThrows[IllegalArgumentException] {
-          genDate.quote("ABC ' DEF")
-        }
-      }
-
-      "throw an exception if a column contains a semicolon" in {
-        assertThrows[IllegalArgumentException] {
-          genDate.quote("ABC ; DEF")
-        }
-      }
-    }
-  }
-
->>>>>>> feb975a5
-  "Generic SQL generator" should {
-  }
-
 }